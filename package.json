{
  "name": "daydreams",
  "version": "0.0.1",
  "scripts": {
    "goal": "bun run examples/example-goal.ts",
    "task": "bun run examples/example-basic.ts",
<<<<<<< HEAD
    "twitter": "bun run examples/twitter/twitter.ts",
    "generator": "bun run examples/twitter/generator.ts",
    "test": "bun run packages/core"
=======
    "twitter": "bun run examples/example-twitter.ts",
    "test": "bun run packages/core",
    "build": "pnpm --dir packages/core run build",
    "release": "pnpm build && pnpm prettier && npx lerna publish --no-private --force-publish",
    "knip": "knip"
>>>>>>> 143ce6b7
  },
  "dependencies": {
    "ajv": "^8.17.1",
    "chalk": "^5.4.1",
<<<<<<< HEAD
    "readline": "^1.3.0",
    "zod": "^3.24.1"
=======
    "lerna": "^8.1.9",
    "readline": "^1.3.0",
    "zod": "^3.24.1"
  },
  "devDependencies": {
    "@types/node": "^22.10.5",
    "knip": "^5.43.1",
    "typescript": "~5.6.2"
>>>>>>> 143ce6b7
  }
}<|MERGE_RESOLUTION|>--- conflicted
+++ resolved
@@ -4,25 +4,16 @@
   "scripts": {
     "goal": "bun run examples/example-goal.ts",
     "task": "bun run examples/example-basic.ts",
-<<<<<<< HEAD
     "twitter": "bun run examples/twitter/twitter.ts",
     "generator": "bun run examples/twitter/generator.ts",
-    "test": "bun run packages/core"
-=======
-    "twitter": "bun run examples/example-twitter.ts",
     "test": "bun run packages/core",
     "build": "pnpm --dir packages/core run build",
     "release": "pnpm build && pnpm prettier && npx lerna publish --no-private --force-publish",
     "knip": "knip"
->>>>>>> 143ce6b7
   },
   "dependencies": {
     "ajv": "^8.17.1",
     "chalk": "^5.4.1",
-<<<<<<< HEAD
-    "readline": "^1.3.0",
-    "zod": "^3.24.1"
-=======
     "lerna": "^8.1.9",
     "readline": "^1.3.0",
     "zod": "^3.24.1"
@@ -31,6 +22,5 @@
     "@types/node": "^22.10.5",
     "knip": "^5.43.1",
     "typescript": "~5.6.2"
->>>>>>> 143ce6b7
   }
 }