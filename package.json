{
  "name": "daydreams",
  "version": "0.0.1",
  "scripts": {
    "goal": "bun run examples/example-goal.ts",
    "task": "bun run examples/example-basic.ts",
    "twitter": "bun run examples/example-twitter.ts",
<<<<<<< HEAD
    "zidle": "bun run examples/example-zidle.ts"
=======
    "test": "bun run packages/core"
>>>>>>> 14e9e48a
  },
  "dependencies": {
    "@types/node": "^22.10.5",
    "ajv": "^8.17.1",
    "chalk": "^5.4.1",
    "readline": "^1.3.0",
    "zod": "^3.24.1"
  }
}<|MERGE_RESOLUTION|>--- conflicted
+++ resolved
@@ -5,11 +5,8 @@
     "goal": "bun run examples/example-goal.ts",
     "task": "bun run examples/example-basic.ts",
     "twitter": "bun run examples/example-twitter.ts",
-<<<<<<< HEAD
-    "zidle": "bun run examples/example-zidle.ts"
-=======
+    "zidle": "bun run examples/example-zidle.ts",
     "test": "bun run packages/core"
->>>>>>> 14e9e48a
   },
   "dependencies": {
     "@types/node": "^22.10.5",
