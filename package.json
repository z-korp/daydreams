{
  "name": "daydreams",
  "version": "0.0.1",
  "scripts": {
    "goal": "bun run examples/example-goal.ts",
    "task": "bun run examples/example-basic.ts",
    "twitter": "bun run examples/example-twitter.ts",
<<<<<<< HEAD
    "zidle": "bun run examples/example-zidle.ts",
    "test": "bun run packages/core"
=======
    "test": "bun run packages/core",
    "build": "pnpm --dir packages/core run build",
    "release": "pnpm build && pnpm prettier && npx lerna publish --no-private --force-publish",
    "knip": "knip"
>>>>>>> 143ce6b7
  },
  "dependencies": {
    "ajv": "^8.17.1",
    "chalk": "^5.4.1",
    "lerna": "^8.1.9",
    "readline": "^1.3.0",
    "zod": "^3.24.1"
  },
  "devDependencies": {
    "@types/node": "^22.10.5",
    "knip": "^5.43.1",
    "typescript": "~5.6.2"
  }
}<|MERGE_RESOLUTION|>--- conflicted
+++ resolved
@@ -5,15 +5,11 @@
     "goal": "bun run examples/example-goal.ts",
     "task": "bun run examples/example-basic.ts",
     "twitter": "bun run examples/example-twitter.ts",
-<<<<<<< HEAD
     "zidle": "bun run examples/example-zidle.ts",
-    "test": "bun run packages/core"
-=======
     "test": "bun run packages/core",
     "build": "pnpm --dir packages/core run build",
     "release": "pnpm build && pnpm prettier && npx lerna publish --no-private --force-publish",
     "knip": "knip"
->>>>>>> 143ce6b7
   },
   "dependencies": {
     "ajv": "^8.17.1",
