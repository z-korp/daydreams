{
<<<<<<< HEAD
    "editor.formatOnSave": true,
    "[javascript]": {
        "editor.defaultFormatter": "esbenp.prettier-vscode"
    },
    "prettier.singleQuote": false
=======
    "editor.defaultFormatter": "esbenp.prettier-vscode",
    "editor.formatOnSave": true,
    "files.exclude": {
        "**/node_modules": true
    },
    "prettier.configPath": "prettier.config.cjs",
    "prettier.singleQuote": false,
    "search.exclude": {
        "**/node_modules": true
    },
    "typescript.tsdk": "node_modules/typescript/lib"
>>>>>>> f558745f
}<|MERGE_RESOLUTION|>--- conflicted
+++ resolved
@@ -1,11 +1,4 @@
 {
-<<<<<<< HEAD
-    "editor.formatOnSave": true,
-    "[javascript]": {
-        "editor.defaultFormatter": "esbenp.prettier-vscode"
-    },
-    "prettier.singleQuote": false
-=======
     "editor.defaultFormatter": "esbenp.prettier-vscode",
     "editor.formatOnSave": true,
     "files.exclude": {
@@ -17,5 +10,4 @@
         "**/node_modules": true
     },
     "typescript.tsdk": "node_modules/typescript/lib"
->>>>>>> f558745f
 }