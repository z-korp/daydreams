--- conflicted
+++ resolved
@@ -1149,10 +1149,6 @@
     resolution: {integrity: sha512-4gB8na07fecVVkOI6Rs4e7T6NOTki5EmL7TUduTs6bu3EdnSycntVJ4re8kgZA+wx9IueI2Y11bfbgwtzuE0KQ==}
     engines: {node: '>=0.10.0'}
 
-<<<<<<< HEAD
-  tar-fs@2.1.2:
-    resolution: {integrity: sha512-EsaAXwxmx8UB7FRKqeozqEPop69DXcmYwTQwXvyAPF352HJsPdkVhvTaDPYqfNgruveJIJy3TA2l+2zj8LJIJA==}
-=======
   swr@2.3.0:
     resolution: {integrity: sha512-NyZ76wA4yElZWBHzSgEJc28a0u6QZvhb6w0azeL2k7+Q1gAzVK+IqQYXhVOC/mzi+HZIozrZvBVeSeOZNR2bqA==}
     peerDependencies:
@@ -1160,7 +1156,6 @@
 
   tar-fs@2.1.1:
     resolution: {integrity: sha512-V0r2Y9scmbDRLCNex/+hYzvp/zyYjvFbHPNgVTKfQvVrb6guiE/fxP+XblDNR011utopbkex2nM4dHNV6GDsng==}
->>>>>>> 14e9e48a
 
   tar-fs@3.0.8:
     resolution: {integrity: sha512-ZoROL70jptorGAlgAYiLoBLItEKw/fUxg9BSYK/dF/GAGYFJOJJJMvjPAKDJraCXFwadD456FCuvLWgfhMsPwg==}
@@ -2408,9 +2403,6 @@
 
   strip-json-comments@2.0.1: {}
 
-<<<<<<< HEAD
-  tar-fs@2.1.2:
-=======
   swr@2.3.0(react@19.0.0):
     dependencies:
       dequal: 2.0.3
@@ -2418,7 +2410,6 @@
       use-sync-external-store: 1.4.0(react@19.0.0)
 
   tar-fs@2.1.1:
->>>>>>> 14e9e48a
     dependencies:
       chownr: 1.1.4
       mkdirp-classic: 0.5.3
