--- conflicted
+++ resolved
@@ -34,12 +34,8 @@
     "agent-twitter-client": "^0.0.16",
     "ai": "^4.1.0",
     "ajv": "^8.17.1",
-<<<<<<< HEAD
-    "chromadb": "^1.10.2",
-=======
     "bs58": "^6.0.0",
     "chromadb": "^1.9.4",
->>>>>>> 21c74616
     "chromadb-default-embed": "^2.13.2",
     "ethers": "^6.13.5",
     "openai": "^4.76.0",
