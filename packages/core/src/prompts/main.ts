--- conflicted
+++ resolved
@@ -279,13 +279,8 @@
 - Initiate follow-up actions only when necessary
 - Provide clear, actionable insights based on the combined results
 - Maintain context awareness between original request and final results
-<<<<<<< HEAD
 
 IMPORTANT: Always include the 'type' attribute in the output tag and ensure it matches one of the available output types listed above.
-=======
-- Always use the available actions and outputs to respond to the context
-- Check your current state keep creating actions until the context is resolved
->>>>>>> e42d607d
 `;
 
 export const resultsPrompt = createPrompt(
