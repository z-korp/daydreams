import type { LLMClient } from "./llm-client";
import type {
    ChainOfThoughtContext,
    CoTAction,
    Goal,
    RefinedGoal,
    VectorDB,
    IOHandler,
} from "./types";
import { Logger } from "./logger";
import { EventEmitter } from "events";
import { GoalManager } from "./goal-manager";
import { StepManager, type Step, type StepType } from "./step-manager";

import {
    calculateImportance,
    determineEmotions,
    generateUniqueId,
    validateLLMResponseSchema,
    injectTags,
} from "./utils";
import Ajv from "ajv";
import { zodToJsonSchema } from "zod-to-json-schema";
import { z } from "zod";
import { LogLevel } from "./types";

const ajv = new Ajv();

export class ChainOfThought extends EventEmitter {
    private stepManager: StepManager;
    private context: ChainOfThoughtContext;
    private snapshots: ChainOfThoughtContext[];
    private logger: Logger;
    goalManager: GoalManager;
    public memory: VectorDB;

    private readonly outputs = new Map<string, IOHandler>();

    constructor(
        private llmClient: LLMClient,
        memory: VectorDB,
        initialContext?: ChainOfThoughtContext,
        config: {
            logLevel?: LogLevel;
        } = {}
    ) {
        super();
        this.setMaxListeners(50);
        this.memory = memory;
        this.stepManager = new StepManager();
        this.snapshots = [];
        this.goalManager = new GoalManager();

        this.context = initialContext ?? {
            worldState: "",
            providerContext: "",
        };

        this.logger = new Logger({
            level: config.logLevel ?? LogLevel.ERROR,
            enableColors: true,
            enableTimestamp: true,
        });
    }

    /**
     * Plans a strategic approach to achieve a given objective by breaking it down into hierarchical goals.
     *
     * This method:
     * 1. Retrieves relevant documents and past experiences from memory
     * 2. Generates a hierarchical goal structure with long-term, medium-term, and short-term goals
     * 3. Creates goals in the goal manager and emits goal creation events
     * 4. Records the planning step
     *
     * @param objective - The high-level objective to plan for
     * @throws Will throw an error if strategy planning fails
     * @emits goal:created - When each new goal is created
     */
    public async decomposeObjectiveIntoGoals(objective: string): Promise<void> {
        this.logger.debug(
            "decomposeObjectiveIntoGoals",
            "Planning strategy for objective",
            {
                objective,
            }
        );

        // Fetch relevant documents and experiences related to the objective
        const [relevantDocs, relevantExperiences] = await Promise.all([
            this.memory.findSimilarDocuments(objective, 5),
            this.memory.findSimilarEpisodes(objective, 3),
        ]);

        this.logger.debug(
            "decomposeObjectiveIntoGoals",
            "Retrieved relevant context",
            {
                docCount: relevantDocs.length,
                expCount: relevantExperiences.length,
            }
        );

        // Build context from relevant documents
        const gameStateContext = relevantDocs
            .map(
                (doc) => `
        Document: ${doc.title}
        Category: ${doc.category}
        Content: ${doc.content}
        Tags: ${doc.tags.join(", ")}
      `
            )
            .join("\n\n");

        // Build context from past experiences
        const experienceContext = relevantExperiences
            .map(
                (exp) => `
        Past Experience:
        Action: ${exp.action}
        Outcome: ${exp.outcome}
        Importance: ${exp.importance}
        Emotions: ${exp.emotions?.join(", ") || "none"}
      `
            )
            .join("\n\n");

        const prompt = `
      <objective>
      "${objective}"
      </objective>

      <context>
      ${gameStateContext}
      
      <past_experiences>
      ${experienceContext}
      </past_experiences>

      </context>

      <goal_planning_rules>
      1. Break down the objective into hierarchical goals
      2. Each goal must have clear success criteria
      3. Identify dependencies between goals
      4. Prioritize goals (1-10) based on urgency and impact
      5. short term goals should be given a priority of 10
      6. Ensure goals are achievable given the current context
      7. Consider past experiences when setting goals
      8. Use available game state information to inform strategy
      9. Ensure that goals requiring specific variables are only planned after those variables are obtained
      10. Break down goals further if they depend on the results of previous actions
      
      # Return a JSON structure with three arrays:
      - long_term: Strategic goals that might take multiple sessions
      - medium_term: Tactical goals achievable in one session
      - short_term: Immediate actionable goals
      
      # Each goal must include:
      - id: Unique temporary ID used in dependencies
      - description: Clear goal statement
      - success_criteria: Array of specific conditions for completion
      - dependencies: Array of prerequisite goal IDs (empty for initial goals)
      - priority: Number 1-10 (10 being highest)
      - required_resources: Array of resources needed (based on game state)
      - estimated_difficulty: Number 1-10 based on past experiences
      </goal_planning_rules>
    `;

        const goalSchema = z.object({
            id: z.string(),
            description: z.string(),
            success_criteria: z.array(z.string()),
            dependencies: z.array(z.string()),
            priority: z.number().min(1).max(10),
            required_resources: z.array(z.string()),
            estimated_difficulty: z.number().min(1).max(10),
        });

        const goalPlanningSchema = z.object({
            long_term: z.array(goalSchema),
            medium_term: z.array(goalSchema),
            short_term: z.array(goalSchema),
        });

        try {
            const goals = await validateLLMResponseSchema({
                prompt,
                systemPrompt:
                    "You are a strategic planning system that creates hierarchical goal structures.",
                schema: goalPlanningSchema,
                maxRetries: 3,
                onRetry: (error, attempt) => {
                    this.logger.error(
                        "decomposeObjectiveIntoGoals",
                        `Attempt ${attempt} failed`,
                        {
                            error,
                        }
                    );
                },
                llmClient: this.llmClient,
                logger: this.logger,
            });

            const allLLMGoals = [
                ...goals.long_term.map((g) => ({
                    horizon: "long" as const,
                    ...g,
                })),
                ...goals.medium_term.map((g) => ({
                    horizon: "medium" as const,
                    ...g,
                })),
                ...goals.short_term.map((g) => ({
                    horizon: "short" as const,
                    ...g,
                })),
            ];

            // Link: LLM’s "id" -> goal manager’s "goal-xyz" ID
            const llmIdToRealId = new Map<string, string>();

            // Keep track of newly created goal IDs so we can fetch them after pass #2
            const createdGoalIds: string[] = [];

            // Pass #1: Create each goal (with empty dependencies)
            for (const llmGoal of allLLMGoals) {
                const {
                    id: llmId,
                    horizon,
                    dependencies: _,
                    ...rest
                } = llmGoal;

                // Create a new goal, letting GoalManager generate the random ID
                const newGoal = this.goalManager.addGoal({
                    horizon,
                    status: "pending",
                    created_at: Date.now(),
                    dependencies: [], // empty for now, will fill in pass #2
                    ...rest,
                });

                // Map LLM’s temp ID -> our new random ID
                llmIdToRealId.set(llmId, newGoal.id);
                createdGoalIds.push(newGoal.id);

                this.emit("goal:created", {
                    id: newGoal.id,
                    description: newGoal.description,
                    priority: newGoal.priority,
                });
            }

            // PASS #2: Update dependencies with real IDs
            for (const llmGoal of allLLMGoals) {
                // Grab the real ID for this LLM goal
                const realGoalId = llmIdToRealId.get(llmGoal.id);
                if (!realGoalId) continue;

                // Convert LLM dependencies to our manager IDs
                const realDeps = llmGoal.dependencies
                    .map((dep) => llmIdToRealId.get(dep))
                    .filter((id): id is string => !!id);

                this.goalManager.updateGoalDependencies(realGoalId, realDeps);
            }

            // Get all the goals we just created
            const finalGoals = createdGoalIds
                .map((id) => this.goalManager.getGoalById(id))
                .filter((g): g is Goal => !!g);

            // Add a planning step
            this.recordReasoningStep(
                `Strategy planned for objective: ${objective}`,
                "planning",
                ["strategy-planning"],
                { goals: finalGoals }
            );
        } catch (error) {
            this.logger.error(
                "decomposeObjectiveIntoGoals",
                "Failed to plan strategy",
                { error }
            );
            throw error;
        }
    }

    /**
<<<<<<< HEAD
     * Gets a prioritized list of goals that are ready to be worked on.
     * Goals are sorted first by horizon (short-term > medium-term > long-term)
     * and then by their individual priority values.
     *
     * @returns An array of Goal objects sorted by priority
     * @internal
     */
    private getReadyGoalsByPriority(): Goal[] {
        const readyGoals = this.goalManager.getReadyGoals();
        const horizonPriority: Record<string, number> = {
            short: 3,
            medium: 2,
            long: 1,
        };

        return readyGoals.sort((a, b) => {
            const horizonDiff =
                horizonPriority[a.horizon] - horizonPriority[b.horizon];
            if (horizonDiff !== 0) {
                return -horizonDiff;
            }
            return (b.priority ?? 0) - (a.priority ?? 0);
        });
    }

    /**
     * Gets a prioritized list of goals that are ready to be worked on.
     * Goals are sorted first by horizon (short-term > medium-term > long-term)
     * and then by their individual priority values.
     *
     * @returns An array of Goal objects sorted by priority
     * @internal
     */
    public getAllGoalsByPriority(): Goal[] {
        const readyGoals = this.goalManager.getAllGoals();
        const horizonPriority: Record<string, number> = {
            short: 3,
            medium: 2,
            long: 1,
        };

        return readyGoals.sort((a, b) => {
            const horizonDiff =
                horizonPriority[a.horizon] - horizonPriority[b.horizon];
            if (horizonDiff !== 0) {
                return -horizonDiff;
            }
            return (b.priority ?? 0) - (a.priority ?? 0);
        });
    }

    /**
=======
>>>>>>> 0bc84209
     * Checks if a goal can be executed based on current state and requirements.
     *
     * Analyzes the goal against relevant documents, past experiences, and current state
     * to determine if all prerequisites are met for execution.
     *
     * @param goal - The goal to evaluate for execution
     * @returns Object containing:
     *  - possible: Whether the goal can be executed
     *  - reason: Explanation of why the goal can/cannot be executed
     *  - missing_requirements: List of requirements that are not met
     *  - incompleteState: Optional flag indicating if state info is incomplete
     */
    private async validateGoalPrerequisites(goal: Goal): Promise<{
        possible: boolean;
        reason: string;
        missing_requirements: string[];
        incompleteState?: boolean;
    }> {
        const [relevantDocs, relevantExperiences, blackboardState] =
            await Promise.all([
                this.memory.findSimilarDocuments(goal.description, 5),
                this.memory.findSimilarEpisodes(goal.description, 3),
                this.getBlackboardState(),
            ]);

        const prompt = `
    

      <goal>
      ${goal.description}
      </goal>

      <relevant_context>
      ${relevantDocs
          .map((doc) => `Document: ${doc.title}\n${doc.content}`)
          .join("\n\n")}
      </relevant_context>

      <relevant_experiences>
      ${relevantExperiences
          .map((exp) => `Experience: ${exp.action}\n${exp.outcome}`)
          .join("\n\n")}
      </relevant_experiences>

      <current_game_state>
      ${JSON.stringify(blackboardState, null, 2)}
      </current_game_state>
      
      # Required dependencies:
      ${JSON.stringify(goal.dependencies || {}, null, 2)}
      
      # Analyze if this goal can be executed right now. Consider:

      1. Are all required resources available in the current game state?
      2. Are environmental conditions met?
      3. Are there any blocking conditions?
      4. Do we have the necessary game state requirements?

      If you need to query then you could potentially complete the goal.
      
      <thinking>
      Think about this goal and the context here.
      </thinking>
     
    `;

        try {
            const schema = z
                .object({
                    possible: z.boolean(),
                    reason: z.string(),
                    missing_requirements: z.array(z.string()),
                    incompleteState: z
                        .boolean()
                        .optional()
                        .describe(
                            "If the goal is not possible due to incomplete state"
                        ),
                })
                .strict();

            const response = await validateLLMResponseSchema<{
                possible: boolean;
                reason: string;
                missing_requirements: string[];
            }>({
                prompt,
                systemPrompt:
                    "You are a goal feasibility analyzer that checks if goals can be executed given current conditions.",
                schema,
                maxRetries: 3,
                onRetry: (error, attempt) => {
                    this.logger.warn(
                        "validateGoalPrerequisites",
                        `Retry attempt ${attempt}`,
                        {
                            error,
                        }
                    );
                },
                llmClient: this.llmClient,
                logger: this.logger,
            });

            this.logger.debug(
                "validateGoalPrerequisites",
                "Goal validation response",
                { response }
            );

            return response;
        } catch (error) {
            this.logger.error(
                "validateGoalPrerequisites",
                "Failed to check goal executability",
                { error }
            );
            return {
                possible: false,
                reason: "Error checking goal executability",
                missing_requirements: [],
                incompleteState: false,
            };
        }
    }
    /**
     * Refines a high-level goal into more specific, actionable sub-goals by analyzing relevant context.
     *
     * This method:
     * 1. Retrieves relevant documents and past experiences from memory
     * 2. Gets current blackboard state
     * 3. Uses LLM to break down the goal into concrete sub-goals
     * 4. Validates sub-goals match required schema
     *
     * @param goal - The high-level goal to refine into sub-goals
     * @param maxRetries - Maximum number of retries for LLM calls (default: 3)
     * @throws Will throw an error if goal refinement fails after max retries
     * @internal
     */
    private async breakdownGoalIntoSubtasks(
        goal: Goal,
        maxRetries: number = 3
    ): Promise<void> {
        const [relevantDocs, relevantExperiences, blackboardState] =
            await Promise.all([
                this.memory.findSimilarDocuments(goal.description, 5),
                this.memory.findSimilarEpisodes(goal.description, 3),
                this.getBlackboardState(),
            ]);

        const schema = z.array(
            z
                .object({
                    description: z.string(),
                    success_criteria: z.array(z.string()),
                    priority: z.number(),
                    horizon: z.literal("short"),
                    requirements: z.record(z.any()),
                })
                .strict()
        );

        const prompt = `

       <goal_refinement>
      ${goal.description}
      </goal_refinement>
      
      <relevant_context>
      ${relevantDocs
          .map((doc) => `Document: ${doc.title}\n${doc.content}`)
          .join("\n\n")}
      </relevant_context>

      <relevant_experiences>
      ${relevantExperiences
          .map((exp) => `Experience: ${exp.action}\n${exp.outcome}`)
          .join("\n\n")}
      </relevant_experiences>

      <current_game_state>
      ${JSON.stringify(blackboardState, null, 2)}
      </current_game_state>

        # Goal Refinement Rules
        Focus ONLY on the immediately actionable first steps. Additional sub-goals will be added dynamically as the goal progresses.

        Key Points:
        1. Include only sub-goals with all required information currently available
        2. Focus on initiating actions - further steps will emerge during execution
        3. Each sub-goal must be concrete, measurable, and immediately executable with current resources and properly sequenced


        # Goal Refinement Schema
        Return an array of sub-goals, each with:
        - description: Clear goal statement
        - success_criteria: Array of completion conditions
        - priority: 1-10 (10 being highest)
        - horizon: Must be "short" for immediate actions
        - requirements: Object containing needed resources/conditions
        <thinking>
        Think about this goal and the context here. Identify only the clear first steps. The plan will evolve naturally as these steps complete.
        </thinking>
    `;

        try {
            const subGoals = await validateLLMResponseSchema<RefinedGoal[]>({
                prompt,
                systemPrompt:
                    "You are a goal refinement system that breaks down complex goals into actionable steps. Return only valid JSON array matching the schema.",
                schema,
                maxRetries,
                onRetry: (error, attempt) => {
                    this.logger.error(
                        "breakdownGoalIntoSubtasks",
                        `Attempt ${attempt} failed`,
                        {
                            error,
                        }
                    );
                },
                llmClient: this.llmClient,
                logger: this.logger,
            });

            // Add sub-goals to goal manager with parent reference
            for (const subGoal of subGoals) {
                this.goalManager.addGoal({
                    ...subGoal,
                    parentGoal: goal.id,
                    status: "pending",
                    created_at: Date.now(),
                });
            }

            // Update original goal status
            this.goalManager.updateGoalStatus(goal.id, "active");
        } catch (error) {
            throw new Error(
                `Failed to refine goal after ${maxRetries} attempts: ${error}`
            );
        }
    }

    /**
     * Executes the next highest priority goal that is ready for execution.
     *
     * This method:
     * 1. Gets prioritized list of ready goals
     * 2. For each goal, checks if it can be executed
     * 3. If executable, attempts execution
     * 4. If not executable:
     *    - For short-term goals with incomplete state, attempts anyway
     *    - For non-short-term goals with incomplete state, refines the goal
     *    - Otherwise blocks the goal hierarchy
     *
     * @emits goal:started - When goal execution begins
     * @emits goal:blocked - When a goal cannot be executed
     * @returns Promise that resolves when execution is complete
     */
    public async processHighestPriorityGoal(): Promise<void> {
        const prioritizedGoals = this.goalManager
            .getReadyGoalsByPriority()
            .filter((goal) => goal.status !== "completed");

        if (!prioritizedGoals.length) {
            this.logger.debug(
                "processHighestPriorityGoal",
                "No ready goals available"
            );
            return;
        }

        this.logger.debug(
            "processHighestPriorityGoal",
            "Prioritized goals available",
            { goals: prioritizedGoals }
        );

        for (const currentGoal of prioritizedGoals) {
            this.logger.debug("processHighestPriorityGoal", "Current goal", {
                goal: currentGoal,
            });

            const { possible, reason, incompleteState } =
                await this.validateGoalPrerequisites(currentGoal);

            this.logger.debug("processHighestPriorityGoal", "Goal validation", {
                possible,
                reason,
                incompleteState,
            });

            // ------------------------------------------------------------------
            // Decide how to handle "false" from validateGoalPrerequisites
            // ------------------------------------------------------------------
            if (!possible) {
                // If it's incomplete state and short-term,
                // let's try it anyway.
                if (incompleteState && currentGoal.horizon === "short") {
                    this.logger.warn(
                        "processHighestPriorityGoal",
                        `Requirements are incomplete for short-term goal "${currentGoal.description}". Attempting anyway...`,
                        { goalId: currentGoal.id, reason }
                    );
                }
                // If it's incomplete state but not short-term -> refine
                else if (incompleteState && currentGoal.horizon !== "short") {
                    this.logger.debug(
                        "processHighestPriorityGoal",
                        "Attempting to refine goal",
                        {
                            goalId: currentGoal.id,
                        }
                    );
                    await this.breakdownGoalIntoSubtasks(currentGoal);
                    continue; // move on to the next goal
                }
                // Otherwise, block as usual
                else {
                    this.goalManager.blockGoalHierarchy(currentGoal.id, reason);
                    this.emit("goal:blocked", {
                        id: currentGoal.id,
                        reason,
                    });
                    continue; // move on to the next goal
                }
            }

            // ------------------------------------------------------------------
            // If either possible=true or we decided to attempt with incomplete data:
            // ------------------------------------------------------------------
            this.emit("goal:started", {
                id: currentGoal.id,
                description: currentGoal.description,
            });

            try {
                // Execute the goal using think()
                await this.think(currentGoal.description);

                // Check success criteria
                const success = await this.evaluateGoalCompletion(currentGoal);
                if (success) {
                    await this.processGoalSuccess(currentGoal);
                } else {
                    const blockReason = `Goal validation failed: Success criteria not met for "${currentGoal.description}"`;
                    this.goalManager.blockGoalHierarchy(
                        currentGoal.id,
                        blockReason
                    );
                    this.emit("goal:blocked", {
                        id: currentGoal.id,
                        reason: blockReason,
                    });
                    continue;
                }

                // Only execute one successful goal per call
                break;
            } catch (error) {
                this.logger.error(
                    "processHighestPriorityGoal",
                    "Unexpected error during goal execution",
                    {
                        goalId: currentGoal.id,
                        error,
                    }
                );
                await this.processGoalFailure(currentGoal, error);
                // Go on to the next goal
                continue;
            }
        }
    }

    private async processGoalSuccess(goal: Goal): Promise<void> {
        this.goalManager.updateGoalStatus(goal.id, "completed");

        // Update context based on goal completion
        const contextUpdate = await this.analyzeStateChangesAfterGoal(goal);
        if (contextUpdate) {
            this.updateContextState(contextUpdate);

            // Store relevant state changes in blackboard
            const timestamp = Date.now();
            for (const [key, value] of Object.entries(contextUpdate)) {
                await this.updateBlackboard({
                    type: "state",
                    key,
                    value,
                    timestamp,
                    metadata: {
                        goal_id: goal.id,
                        goal_description: goal.description,
                    },
                });
            }
        }

        // Check parent goals
        if (goal.parentGoal) {
            const parentGoal = this.goalManager.getGoalById(goal.parentGoal);
            if (parentGoal) {
                const siblingGoals = this.goalManager.getChildGoals(
                    parentGoal.id
                );
                const allCompleted = siblingGoals.every(
                    (g) => g.status === "completed"
                );

                if (allCompleted) {
                    this.goalManager.updateGoalStatus(parentGoal.id, "ready");
                }
            }
        }

        // Update dependent goals
        const dependentGoals = this.goalManager.getDependentGoals(goal.id);
        for (const depGoal of dependentGoals) {
            if (this.goalManager.arePrerequisitesMet(depGoal.id)) {
                this.goalManager.updateGoalStatus(depGoal.id, "ready");
            }
        }

        this.emit("goal:completed", {
            id: goal.id,
            result: "Goal success criteria met",
        });
    }

    /**
     * Analyzes how the world state has changed after a goal is completed and determines what context updates are needed.
     *
     * This method:
     * 1. Gets the current blackboard state
     * 2. Analyzes recent steps and the completed goal
     * 3. Uses LLM to determine what context fields need to be updated
     *
     * @param goal - The completed goal to analyze for context changes
     * @returns A partial context object with only the fields that need updating, or null if analysis fails
     * @internal
     */
    private async analyzeStateChangesAfterGoal(
        goal: Goal
    ): Promise<Partial<ChainOfThoughtContext> | null> {
        const blackboardState = await this.getBlackboardState();

        const prompt = `
      <context_update_analysis>
      Completed Goal: ${goal.description}
      
      Current Context:
      ${JSON.stringify(blackboardState, null, 2)}
      
      Recent Steps:
      ${JSON.stringify(this.stepManager.getSteps().slice(-5), null, 2)}
      
      Analyze how the world state has changed after this goal completion.
      Return only a JSON object with updated context fields that have changed.
      </context_update_analysis>
    `;

        try {
            const response = await this.llmClient.analyze(prompt, {
                system: "You are a context analysis system that determines state changes after goal completion.",
            });

            return JSON.parse(response.toString());
        } catch (error) {
            this.logger.error(
                "analyzeStateChangesAfterGoal",
                "Failed to determine context updates",
                { error }
            );
            return null;
        }
    }

    /**
     * Handles the failure of a goal by updating its status and notifying relevant systems.
     *
     * This method:
     * 1. Updates the failed goal's status
     * 2. If the goal has a parent, marks the parent as blocked
     * 3. Emits a goal:failed event
     *
     * @param goal - The goal that failed
     * @param error - The error that caused the failure
     * @internal
     */
    private async processGoalFailure(
        goal: Goal,
        error: Error | unknown
    ): Promise<void> {
        this.goalManager.updateGoalStatus(goal.id, "failed");

        // If this was a sub-goal, mark parent as blocked
        if (goal.parentGoal) {
            this.goalManager.updateGoalStatus(goal.parentGoal, "blocked");
        }

        this.emit("goal:failed", {
            id: goal.id,
            error,
        });
    }

    /**
     * Validates whether a goal has been successfully achieved by analyzing the current context
     * against the goal's success criteria.
     *
     * This method:
     * 1. Gets the current blackboard state
     * 2. Prompts an LLM to evaluate success criteria against context
     * 3. Returns whether the goal was validated as successful
     *
     * @param goal - The goal to validate
     * @returns A boolean indicating whether the goal was successfully achieved
     * @internal
     */
    private async evaluateGoalCompletion(goal: Goal): Promise<boolean> {
        const blackboardState = await this.getBlackboardState();

        const prompt = `
      <goal_validation>
      Goal: ${goal.description}
      
      Success Criteria:
      ${goal.success_criteria.map((c: string) => `- ${c}`).join("\n")}
      
      Current Context:
      ${JSON.stringify(blackboardState, null, 2)}
      
      Recent Steps:
      ${JSON.stringify(this.stepManager.getSteps().slice(-10), null, 2)}
      
      Based on the success criteria and current context, has this goal been achieved?

      Outcome Score:
      - 0-100 = 0-100% success

      </goal_validation>
    `;

        try {
            const response = await validateLLMResponseSchema({
                prompt,
                systemPrompt:
                    "You are a goal validation system that carefully checks success criteria against the current context.",
                schema: z.object({
                    success: z.boolean(),
                    reason: z.string(),
                    outcomeScore: z.number(),
                }),
                llmClient: this.llmClient,
                logger: this.logger,
            });

            console.log(
                "evaluateGoalCompletion response: =================================",
                response
            );

            if (response.success) {
                this.recordReasoningStep(
                    `Goal validated as successful: ${response.reason}`,
                    "system",
                    ["goal-validation"]
                );
            } else {
                this.recordReasoningStep(
                    `Goal validation failed: ${response.reason}`,
                    "system",
                    ["goal-validation"]
                );
            }

            // Record the outcome score
            this.goalManager.recordGoalOutcome(
                goal.id,
                response.outcomeScore,
                response.reason
            );

            return response.success;
        } catch (error) {
            this.logger.error(
                "evaluateGoalCompletion",
                "Goal validation failed",
                {
                    error,
                }
            );
            return false;
        }
    }

    /**
     * Adds a new step to the chain of thought sequence.
     *
     * @remarks
     * Each step represents a discrete action, reasoning, or decision point in the chain.
     * Steps are stored in chronological order and can be tagged for categorization.
     *
     * @param content - The main content/description of the step
     * @param type - The type of step (e.g. "action", "reasoning", "system", etc)
     * @param tags - Optional array of string tags to categorize the step
     * @param meta - Optional metadata object to store additional step information
     * @returns The newly created Step object
     *
     * @example
     * ```ts
     * chain.recordReasoningStep("Analyzing user request", "reasoning", ["analysis"]);
     * ```
     */
    public recordReasoningStep(
        content: string,
        type: StepType = "action",
        tags?: string[],
        meta?: Record<string, any>
    ): Step {
        const newStep: Step = {
            id: generateUniqueId(),
            type,
            content,
            timestamp: Date.now(),
            tags,
            meta,
        } as Step;

        const step = this.stepManager.addStep(newStep);
        this.emit("step", step);
        return step;
    }

    /**
     * Merges new data into the current chain of thought context.
     *
     * @remarks
     * This method performs a shallow merge of the provided partial context into the existing context.
     * Any properties in the new context will overwrite matching properties in the current context.
     * Properties not included in the new context will remain unchanged.
     *
     * @param newContext - Partial context object containing properties to merge into the existing context
     * @throws Will not throw errors, but invalid context properties will be ignored
     *
     * @example
     * ```ts
     * chain.updateContextState({
     *   worldState: "Updated world state",
     *   newProperty: "New value"
     * });
     * ```
     */
    public updateContextState(
        newContext: Partial<ChainOfThoughtContext>
    ): void {
        this.logger.debug("updateContextState", "Merging new context", {
            newContext,
        });

        this.context = {
            ...this.context,
            ...newContext,
        };
    }

    /**
     * Creates and stores a snapshot of the current context state.
     *
     * @remarks
     * This method creates a deep copy of the current context and adds it to the snapshots array.
     * Snapshots provide a historical record of how the context has changed over time.
     * Each snapshot is a complete copy of the context at that point in time.
     *
     * @example
     * ```ts
     * chain.saveContextSnapshot(); // Creates a snapshot of current context state
     * ```
     */
    public saveContextSnapshot(): void {
        this.logger.debug("saveContextSnapshot", "Creating context snapshot");

        const snapshot = JSON.parse(JSON.stringify(this.context));
        this.snapshots.push(snapshot);
    }

    /**
     * Retrieves all context snapshots that have been captured.
     *
     * @remarks
     * Returns an array containing all historical snapshots of the context state,
     * in chronological order. Each snapshot represents the complete context state
     * at the time it was captured using {@link saveContextSnapshot}.
     *
     * @returns An array of {@link ChainOfThoughtContext} objects representing the historical snapshots
     *
     * @example
     * ```ts
     * const snapshots = chain.getContextHistory();
     * console.log(`Number of snapshots: ${snapshots.length}`);
     * ```
     */
    public getContextHistory(): ChainOfThoughtContext[] {
        return this.snapshots;
    }

    /**
     * Registers an output handler for a specific action type.
     *
     * @param output - The output handler configuration containing the name and schema
     * @remarks
     * Output handlers define how different action types should be processed and validated.
     * Each output handler is associated with a specific action type and includes a schema
     * for validating action payloads.
     *
     * @example
     * ```ts
     * chain.registerOutput({
     *   name: "sendMessage",
     *   schema: z.object({
     *     message: z.string()
     *   })
     * });
     * ```
     */
    public registerOutput(output: IOHandler): void {
        this.logger.debug("registerOutput", "Registering output", {
            name: output.name,
        });
        this.outputs.set(output.name, output);
    }

    /**
     * Removes a registered output handler.
     *
     * @param name - The name of the output handler to remove
     * @remarks
     * This method removes a previously registered output handler from the chain.
     * If no handler exists with the given name, this method will do nothing.
     *
     * @example
     * ```ts
     * chain.removeOutput("sendMessage");
     * ```
     */
    public removeOutput(name: string): void {
        if (this.outputs.has(name)) {
            this.outputs.delete(name);
            this.logger.debug("removeOutput", `Removed output: ${name}`);
        }
    }

    /**
     * Executes a Chain of Thought action triggered by the LLM.
     *
     * @param action - The Chain of Thought action to execute
     * @returns A string describing the result of the action execution
     * @throws {Error} If the action handler throws an error during execution
     * @remarks
     * This method handles the execution of actions triggered by the LLM during the Chain of Thought process.
     * It validates the action payload against the registered output handler's schema and executes the
     * corresponding handler function.
     *
     * @example
     * ```ts
     * const result = await chain.executeAction({
     *   type: "sendMessage",
     *   payload: {
     *     message: "Hello world"
     *   }
     * });
     * ```
     */
    public async executeAction(action: CoTAction): Promise<string> {
        this.logger.debug("executeAction", "Executing action", { action });
        this.emit("action:start", action);

        const actionStep = this.recordReasoningStep(
            `Executing action: ${action.type}`,
            "action",
            ["action-execution"],
            { action }
        );

        try {
            // Get the output handler and schema
            const output = this.outputs.get(action.type);
            if (!output) {
                return `No handler registered for action type "${action.type}" try again`;
            }

            // Convert Zod schema to JSON schema
            const jsonSchema = zodToJsonSchema(output.schema, action.type);
            const validate = ajv.compile(jsonSchema);

            // Validate the payload against the schema
            if (!validate(action.payload)) {
                return "Invalid action payload - schema validation failed";
            }

            const result = await output.handler(action);

            // Format the result for better readability
            const formattedResult =
                typeof result === "object"
                    ? `${action.type} completed successfully:\n${JSON.stringify(
                          result,
                          null,
                          2
                      )}`
                    : result;

            // Update the action step
            this.stepManager.updateStep(actionStep.id, {
                content: `Action completed: ${formattedResult}`,
                meta: { ...actionStep.meta, result: formattedResult },
            });

            // Store in context
            this.updateContextState({
                actionHistory: {
                    ...(this.context.actionHistory || {}),
                    [Date.now()]: {
                        action,
                        result: formattedResult || "",
                    },
                } as Record<number, { action: CoTAction; result: string }>,
            });

            this.emit("action:complete", { action, result: formattedResult });
            return JSON.stringify(formattedResult);
        } catch (error) {
            // Update the action step with the error
            this.stepManager.updateStep(actionStep.id, {
                content: `Action failed: ${error}`,
                meta: { ...actionStep.meta, error },
            });
            this.emit("action:error", { action, error });
            throw error;
        }
    }

    private buildPrompt(tags: Record<string, string> = {}): string {
        this.logger.debug("buildPrompt", "Building LLM prompt");

        const lastSteps = JSON.stringify(this.stepManager.getSteps());

        const availableOutputs = Array.from(this.outputs.entries());

        const prompt = `
    <global_context>
    <OBJECTIVE>
    
        <GOAL>
        {{query}}
        </GOAL>

        You are a Chain of Thought reasoning system. Think through this problem step by step:

        1. Carefully analyze the goal and break it into logical components.
        2. Identify the **first actionable steps** based on current information and resources.
        3. Defer planning for steps that depend on unknowns or intermediate results. These will be addressed dynamically as more information becomes available.
        4. For each component:
        - Determine the **precise actions and information** required.
        - Consider **dependencies** and **prerequisites** between steps.
        - Ensure that every step directly contributes to the goal.
        5. Validate that the sequence of steps is complete **for the current state** but flexible enough to adapt during execution.

        ## Key Rules:
        - Each step must be:
        - **Actionable and concrete**
        - **Directly contributing** to the goal
        - Properly **ordered** and **validated**
        - Avoid redundancy or planning steps that are not immediately relevant.

        ## Output:
        Provide a sequence of steps that achieves the given goal. Include only what can be executed now and defer future steps until necessary.

        Focus solely on the goal you have been given. Do not add extra steps or deviate from the objective.
    </OBJECTIVE>

    <LAST_STEPS>
    ${lastSteps}
    </LAST_STEPS>

    <CONTEXT_SUMMARY>
    ${this.context.worldState}

    ${this.context.providerContext}
    </CONTEXT_SUMMARY>

    ## Step Validation Rules
    1. Each step must have a clear, measurable outcome
    2. Maximum 10 steps per sequence
    3. Steps must be non-redundant unless explicitly required
    4. All dynamic values (marked with <>) must be replaced with actual values
    5. Use queries for information gathering, transactions for actions only
    {{custom_validation_rules}}


    ## Required Validations
    1. Resource costs must be verified before action execution
    2. Building requirements must be confirmed before construction
    3. Entity existence must be validated before interaction
    4. If the required amounts are not available, end the sequence.
    {{additional_validations}}


    ## Output Format
    Return a JSON array where each step contains:
    - plan: A short explanation of what you will do
    - meta: A metadata object with requirements for the step. Find this in the context.
    - actions: A list of actions to be executed. You can either use ${this.getAvailableOutputs()}

    <AVAILABLE_ACTIONS>
    Below is a list of actions you may use. For each action, 
    the "payload" must follow the indicated structure exactly. Do not include any markdown formatting, slashes or comments.

    ${availableOutputs
        .map(
            ([name, output]) => `${name}:
        ${JSON.stringify(zodToJsonSchema(output.schema, name), null, 2)}
    `
        )
        .join("\n\n")}

    </AVAILABLE_ACTIONS>

    </global_context>
    `;

        return injectTags(tags, prompt);
    }

    public async think(
        userQuery: string,
        maxIterations: number = 10
    ): Promise<void> {
        this.emit("think:start", { query: userQuery });

        try {
            // Consult single memory instance for both types of memories
            const [similarExperiences, relevantDocs] = await Promise.all([
                this.memory.findSimilarEpisodes(userQuery, 1),
                this.memory.findSimilarDocuments(userQuery, 1),
            ]);

            this.logger.debug("think", "Retrieved memory context", {
                experienceCount: similarExperiences.length,
                docCount: relevantDocs.length,
            });

            this.logger.debug("think", "Beginning to think", {
                userQuery,
                maxIterations,
            });

            // Initialize with user query
            this.recordReasoningStep(`User Query: ${userQuery}`, "task", [
                "user-query",
            ]);

            let currentIteration = 0;
            let isComplete = false;

            // Get initial plan and actions
            const initialResponse = await validateLLMResponseSchema({
                prompt: this.buildPrompt({ query: userQuery }),
                schema: z.object({
                    plan: z.string().optional(),
                    meta: z.any().optional(),
                    actions: z.array(
                        z.object({
                            type: z.string(),
                            payload: z.any(),
                        })
                    ),
                }),
                systemPrompt:
                    "You are a reasoning system that outputs structured JSON only.",
                maxRetries: 3,
                llmClient: this.llmClient,
                logger: this.logger,
            });

            console.log("XXXXXXX initialResponse: ", initialResponse);

            // Initialize pending actions queue with initial actions
            let pendingActions: CoTAction[] = [
                ...initialResponse.actions,
            ] as CoTAction[];

            // Add initial plan as a step if provided
            if (initialResponse.plan) {
                this.recordReasoningStep(
                    `Initial plan: ${initialResponse.plan}`,
                    "planning",
                    ["initial-plan"]
                );
            }

            while (
                !isComplete &&
                currentIteration < maxIterations &&
                pendingActions.length > 0
            ) {
                this.logger.debug("think", "Processing iteration", {
                    currentIteration,
                    pendingActionsCount: pendingActions.length,
                });

                console.log("XXXXXXX pendingActions: ", pendingActions);

                // Process one action at a time
                const currentAction = pendingActions.shift()!;
                this.logger.debug("think", "Processing action", {
                    action: currentAction,
                    remainingActions: pendingActions.length,
                });

                try {
                    const result = await this.executeAction(currentAction);

                    // Store the experience
                    await this.storeEpisode(currentAction.type, result);

                    // If the result seems important, store as knowledge
                    if (calculateImportance(result) > 0.7) {
                        await this.storeKnowledge(
                            `Learning from ${currentAction.type}`,
                            result,
                            "action_learning",
                            [currentAction.type, "automated_learning"]
                        );
                    }

                    const completion = await validateLLMResponseSchema({
                        prompt: `${this.buildPrompt({ result })}
            ${JSON.stringify({
                query: userQuery,
                currentSteps: this.stepManager.getSteps(),
                lastAction: currentAction.toString() + " RESULT:" + result,
            })}

            
            <current_pending_actions>
                ${pendingActions
                    .map(
                        (a, index) =>
                            `Action ${index + 1}: ${JSON.stringify(a, null, 2)}`
                    )
                    .join("\n")}
            </current_pending_actions>

            <verification_rules>
                # Chain of Verification Analysis

                ## Verification Steps
                1. Original Query/Goal
                - Verify exact requirements
                2. All Steps Taken
                - Verify successful completion of each step
                3. Current Context
                - Verify state matches expectations
                4. Last Action Result
                - Verify correct outcome
                5. Value Conversions
                - Convert hex values to decimal for verification

                ## Verification Process
                - Check preconditions were met
                - Validate proper execution
                - Confirm expected postconditions
                - Check for edge cases/errors

                ## Determination Criteria
                - **Goal Achievement Status**
                - Achieved or impossible? ('complete')
                - **Supporting Verification Evidence**
                - Reason for determination.
                - **Resource Requirements**
                - Necessary resources for continuation.
                - **Continuation Decision**
                - Continue if resources are available? ('shouldContinue')

                ### Important Rules
                - **'complete'**:
                - Set to 'true' only if the goal is fully achieved and no further actions are required ('newActions' is empty).
                - If 'newActions' are provided, **must set 'complete' to 'false'**.
                - **'newActions'**:
                - Provide only necessary, non-duplicate actions to progress the goal.
                - Avoid proposing actions that have already been executed or are pending.
                - **'shouldContinue'**:
                - Set to 'true' if further actions can contribute to achieving the goal.
                - Set to 'false' if the goal is irrelevant, impossible, or already achieved.

                ### Logical Requirements
                - If 'newActions' is **non-empty**, then 'complete=false'.
                - If 'newActions' is **empty** and the goal is **fully satisfied**, then 'complete=true'.
                - Ensure no contradictory states, such as 'complete=true' with 'newActions' present.
                - Avoid repeating actions that are already in the action queue or have been executed.

            </verification_rules>

            <thinking_process>
            Think in detail here about the necessary steps, verification, and logic needed to achieve the goal. Ensure all steps are connected and logically consistent. Be clear, concise, and avoid contradictions. Do not propose duplicate actions that are already pending or completed.
            </thinking_process>
               `,
                        schema: z.object({
                            complete: z.boolean(),
                            reason: z.string(),
                            shouldContinue: z.boolean(),
                            newActions: z.array(z.any()),
                        }),
                        systemPrompt:
                            "You are a goal completion analyzer using Chain of Verification...",
                        maxRetries: 3,
                        llmClient: this.llmClient,
                        logger: this.logger,
                    });

                    console.log("XXXXXXX completion: ", completion);

                    try {
                        isComplete = completion.complete;

                        if (completion.newActions?.length > 0) {
                            pendingActions.push(...completion.newActions);

                            this.logger.debug("think", "Added new actions", {
                                newActionsCount: completion.newActions.length,
                                totalPendingCount: pendingActions.length,
                            });
                        }

                        if (isComplete || !completion.shouldContinue) {
                            this.recordReasoningStep(
                                `Goal ${isComplete ? "achieved" : "failed"}: ${
                                    completion.reason
                                }`,
                                "system",
                                ["completion"]
                            );
                            this.emit("think:complete", { query: userQuery });
                            return;
                        } else {
                            this.recordReasoningStep(
                                `Action completed, continuing execution: ${completion.reason}`,
                                "system",
                                ["continuation"]
                            );
                        }
                    } catch (error) {
                        this.logger.error(
                            "think",
                            "Error parsing completion check",
                            {
                                error:
                                    error instanceof Error
                                        ? error.message
                                        : String(error),
                                completion,
                            }
                        );
                        continue;
                    }
                } catch (error) {
                    this.emit("think:error", { query: userQuery, error });
                    throw error;
                }

                currentIteration++;
            }

            if (currentIteration >= maxIterations) {
                const error = `Failed to solve query "${userQuery}" within ${maxIterations} iterations`;
                this.logger.error("think", error);
                this.emit("think:timeout", { query: userQuery });
            }
        } catch (error) {
            this.emit("think:error", { query: userQuery, error });
            throw error;
        }
    }

    /**
     * Formats the outcome of an action into a human-readable summary using the LLM.
     *
     * @param action - The action that was taken
     * @param result - The result of the action, either as a string or structured data
     * @returns A concise, human-readable summary of the action outcome
     */
    private async summarizeActionResult(
        action: string,
        result: string | Record<string, any>
    ): Promise<string> {
        return await validateLLMResponseSchema({
            prompt: `
    # Action Result Summary
    Summarize this action result in a clear, concise way
    
    # Action taken
    ${action}

    # Result of action
    ${typeof result === "string" ? result : JSON.stringify(result, null, 2)}

    # Rules for summary:
    1. Be concise but informative (1-2 lines max)
    2. All values from the result to make the summary more informative
    3. Focus on the key outcomes or findings
    4. Use neutral, factual language
    5. Don't include technical details unless crucial
    6. Make it human-readable
    
    # Rules for output
    Return only the summary text, no additional formatting.
    `,
            schema: z.any(),
            systemPrompt:
                "You are a result summarizer. Create clear, concise summaries of action results.",
            maxRetries: 3,
            llmClient: this.llmClient,
            logger: this.logger,
        }).toString();
    }

    /**
     * Stores an episode in memory based on an action and its result.
     *
     * @param action - The action that was taken
     * @param result - The result of the action, either as a string or object
     * @param importance - Optional importance score for the episode. If not provided, will be calculated automatically
     * @returns Promise that resolves when the episode is stored
     */
    private async storeEpisode(
        action: string,
        result: string | Record<string, any>,
        importance?: number
    ): Promise<void> {
        try {
            const formattedOutcome = await this.summarizeActionResult(
                action,
                result
            );
            const calculatedImportance =
                importance ?? calculateImportance(formattedOutcome);
            const actionWithResult = `${action} RESULT: ${result}`;
            const emotions = determineEmotions(
                actionWithResult,
                formattedOutcome,
                calculatedImportance
            );

            const experience = {
                timestamp: new Date(),
                action: actionWithResult,
                outcome: formattedOutcome,
                context: this.context,
                importance: calculatedImportance,
                emotions,
            };

            await this.memory.storeEpisode(experience);

            this.emit("memory:experience_stored", {
                experience: {
                    ...experience,
                    id: crypto.randomUUID(),
                },
            });

            this.logger.info("storeEpisode", "Stored experience", {
                experience,
            });
        } catch (error) {
            this.logger.error("storeEpisode", "Failed to store experience", {
                error,
            });
        }
    }

    /**
     * Stores a knowledge document in memory.
     *
     * @param title - The title of the knowledge document
     * @param content - The content/body of the knowledge document
     * @param category - The category to organize this knowledge under
     * @param tags - Array of tags to help classify and search for this knowledge
     * @returns Promise that resolves when the knowledge is stored
     */
    private async storeKnowledge(
        title: string,
        content: string,
        category: string,
        tags: string[]
    ): Promise<void> {
        try {
            const document = {
                id: crypto.randomUUID(),
                title,
                content,
                category,
                tags,
                lastUpdated: new Date(),
            };

            await this.memory.storeDocument(document);

            this.logger.info("storeKnowledge", "Stored knowledge", {
                document,
            });

            this.emit("memory:knowledge_stored", { document });
        } catch (error) {
            this.logger.error("storeKnowledge", "Failed to store knowledge", {
                error,
            });
        }
    }

    private async updateBlackboard(update: {
        type: "resource" | "state" | "event" | "achievement";
        key: string;
        value: any;
        timestamp: number;
        metadata?: Record<string, any>;
    }): Promise<void> {
        try {
            await this.memory.storeDocument({
                title: `Blackboard Update: ${update.type} - ${update.key}`,
                content: JSON.stringify({
                    ...update,
                    value: update.value,
                    timestamp: update.timestamp || Date.now(),
                }),
                category: "blackboard",
                tags: ["blackboard", update.type, update.key],
                lastUpdated: new Date(),
            });

            this.logger.debug("updateBlackboard", "Stored blackboard update", {
                update,
            });
        } catch (error) {
            this.logger.error(
                "updateBlackboard",
                "Failed to store blackboard update",
                {
                    error,
                }
            );
        }
    }

    /**
     * Retrieves the current state of the blackboard by aggregating all stored updates.
     * The blackboard state is built by applying updates in chronological order, organized by type and key.
     *
     * @returns A nested object containing the current blackboard state, where the first level keys are update types
     * and second level keys are the specific keys within each type, with their corresponding values.
     * @example
     * // Returns something like:
     * {
     *   resource: { gold: 100, wood: 50 },
     *   state: { isGameStarted: true },
     *   event: { lastBattle: "won" }
     * }
     */
    async getBlackboardState(): Promise<Record<string, any>> {
        try {
            // Use findDocumentsByCategory to get all blackboard documents
            const blackboardDocs = await this.memory.searchDocumentsByTag([
                "blackboard",
            ]);

            // Build current state by applying updates in order
            const state: Record<string, any> = {};

            blackboardDocs
                .sort((a, b) => {
                    const aContent = JSON.parse(a.content);
                    const bContent = JSON.parse(b.content);
                    return aContent.timestamp - bContent.timestamp;
                })
                .forEach((doc) => {
                    const update = JSON.parse(doc.content);
                    if (!state[update.type]) {
                        state[update.type] = {};
                    }
                    state[update.type][update.key] = update.value;
                });

            this.logger.info("getBlackboardState", "Found blackboard state", {
                state,
            });

            return state;
        } catch (error) {
            this.logger.error(
                "getBlackboardState",
                "Failed to get blackboard state",
                {
                    error,
                }
            );
            return {};
        }
    }

    /**
     * Retrieves the history of blackboard updates, optionally filtered by type and key.
     * Returns updates in reverse chronological order (newest first).
     *
     * @param type - Optional type to filter updates by (e.g. 'resource', 'state', 'event')
     * @param key - Optional key within the type to filter updates by
     * @param limit - Maximum number of history entries to return (defaults to 10)
     * @returns Array of blackboard updates, each containing the update details and metadata
     * @example
     * // Returns something like:
     * [
     *   { type: 'resource', key: 'gold', value: 100, timestamp: 1234567890, id: 'doc1', lastUpdated: '2023-01-01' },
     *   { type: 'resource', key: 'gold', value: 50, timestamp: 1234567880, id: 'doc2', lastUpdated: '2023-01-01' }
     * ]
     */
    async getBlackboardHistory(
        type?: string,
        key?: string,
        limit: number = 10
    ): Promise<any[]> {
        try {
            // Use searchDocumentsByTag to find relevant documents
            const tags = ["blackboard"];
            if (type) tags.push(type);
            if (key) tags.push(key);

            const docs = await this.memory.searchDocumentsByTag(tags, limit);

            this.logger.info(
                "getBlackboardHistory",
                "Found blackboard history",
                {
                    docs,
                }
            );

            return docs
                .map((doc) => ({
                    ...JSON.parse(doc.content),
                    id: doc.id,
                    lastUpdated: doc.lastUpdated,
                }))
                .sort((a, b) => b.timestamp - a.timestamp);
        } catch (error) {
            this.logger.error(
                "getBlackboardHistory",
                "Failed to get blackboard history",
                {
                    error,
                }
            );
            return [];
        }
    }

    /**
     * Returns a formatted string listing all available outputs registered in the outputs registry.
     * The string includes each output name on a new line prefixed with a bullet point.
     * @returns A formatted string containing all registered output names
     * @example
     * ```ts
     * // If outputs contains "console" and "file"
     * getAvailableOutputs() // Returns:
     * // Available outputs:
     * // - console
     * // - file
     * ```
     * @internal
     */
    private getAvailableOutputs(): string {
        const outputs = Array.from(this.outputs.keys());
        return `Available outputs:\n${outputs
            .map((output) => `- ${output}`)
            .join("\n")}`;
    }
}<|MERGE_RESOLUTION|>--- conflicted
+++ resolved
@@ -290,61 +290,6 @@
     }
 
     /**
-<<<<<<< HEAD
-     * Gets a prioritized list of goals that are ready to be worked on.
-     * Goals are sorted first by horizon (short-term > medium-term > long-term)
-     * and then by their individual priority values.
-     *
-     * @returns An array of Goal objects sorted by priority
-     * @internal
-     */
-    private getReadyGoalsByPriority(): Goal[] {
-        const readyGoals = this.goalManager.getReadyGoals();
-        const horizonPriority: Record<string, number> = {
-            short: 3,
-            medium: 2,
-            long: 1,
-        };
-
-        return readyGoals.sort((a, b) => {
-            const horizonDiff =
-                horizonPriority[a.horizon] - horizonPriority[b.horizon];
-            if (horizonDiff !== 0) {
-                return -horizonDiff;
-            }
-            return (b.priority ?? 0) - (a.priority ?? 0);
-        });
-    }
-
-    /**
-     * Gets a prioritized list of goals that are ready to be worked on.
-     * Goals are sorted first by horizon (short-term > medium-term > long-term)
-     * and then by their individual priority values.
-     *
-     * @returns An array of Goal objects sorted by priority
-     * @internal
-     */
-    public getAllGoalsByPriority(): Goal[] {
-        const readyGoals = this.goalManager.getAllGoals();
-        const horizonPriority: Record<string, number> = {
-            short: 3,
-            medium: 2,
-            long: 1,
-        };
-
-        return readyGoals.sort((a, b) => {
-            const horizonDiff =
-                horizonPriority[a.horizon] - horizonPriority[b.horizon];
-            if (horizonDiff !== 0) {
-                return -horizonDiff;
-            }
-            return (b.priority ?? 0) - (a.priority ?? 0);
-        });
-    }
-
-    /**
-=======
->>>>>>> 0bc84209
      * Checks if a goal can be executed based on current state and requirements.
      *
      * Analyzes the goal against relevant documents, past experiences, and current state
