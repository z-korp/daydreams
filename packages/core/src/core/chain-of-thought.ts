--- conflicted
+++ resolved
@@ -22,11 +22,7 @@
 } from "./utils";
 import { systemPromptAction } from "./actions/system-prompt";
 import Ajv from "ajv";
-<<<<<<< HEAD
-import type { VectorDB, EpisodicMemory, Documentation } from "./vector-db";
-=======
 import type { VectorDB } from "./vector-db";
->>>>>>> 14e9e48a
 
 import type { AnySchema, JSONSchemaType } from "ajv";
 import { z } from "zod";
@@ -74,29 +70,9 @@
       enableTimestamp: true,
     });
 
-<<<<<<< HEAD
-    this.contextLogPath = path.join(process.cwd(), "logs", "context.log");
-    if (!fs.existsSync(path.dirname(this.contextLogPath))) {
-      fs.mkdirSync(path.dirname(this.contextLogPath), { recursive: true });
-    }
-    this.logContext("INITIAL_CONTEXT");
-
-    this.goalManager = new GoalManager();
-    this.registerDefaultActions();
-
-    // Remplacer l'initialisation de ChromaDB par un mock simple
-    this.memory = {
-      findSimilarEpisodes: async () => [],
-      findSimilarDocuments: async () => [],
-      storeEpisode: async () => {},
-      storeDocument: async () => {},
-    } as VectorDB;
-  }
-=======
     this.llmClient.on("trace:tokens", (data) => {
       this.emit("trace:tokens", data);
     });
->>>>>>> 14e9e48a
 
     this.registerDefaultActions();
   }
