--- conflicted
+++ resolved
@@ -9,10 +9,7 @@
   STARKNET_RPC_URL: z.string(),
   STARKNET_ADDRESS: z.string(),
   STARKNET_PRIVATE_KEY: z.string(),
-<<<<<<< HEAD
-=======
   OPENROUTER_API_KEY: z.string(),
->>>>>>> 6403fdb2
   GRAPHQL_URL: z.string(),
   NFT_CONTRACT: z.string(),
 });
