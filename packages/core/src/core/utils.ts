import { Ajv, type JSONSchemaType } from "ajv";
import zodToJsonSchema from "zod-to-json-schema";
import type { LLMValidationOptions } from "../types";

export const injectTags = (
  tags: Record<string, string> = {},
  text: string
): string => {
  let result = text;
  const tagMatches = text.match(/\{\{(\w+)\}\}/g) || [];
  const uniqueTags = [...new Set(tagMatches)];

  uniqueTags.forEach((tag) => {
    const tagName = tag.slice(2, -2);
    const values: string[] = [];
    if (tags[tagName]) {
      // Find all occurrences and collect values
      tagMatches.forEach((match) => {
        if (match === tag) {
          values.push(tags[tagName]);
        }
      });
      // Replace with concatenated values if multiple occurrences
      result = result.replace(new RegExp(tag, "g"), values.join("\n"));
    }
  });

  return result;
};

export const generateUniqueId = (): string => {
  // Quick example ID generator
  return "step-" + Math.random().toString(36).substring(2, 15);
};

export const determineEmotions = (
  action: string,
  result: string | Record<string, any>,
  importance: number
): string[] => {
  const resultStr =
    typeof result === "string" ? result : JSON.stringify(result);
  const resultLower = resultStr.toLowerCase();
  const emotions: string[] = [];

  // Success/failure emotions
  const isFailure =
    resultLower.includes("error") || resultLower.includes("failed");
  const isHighImportance = importance > 0.7;

  if (isFailure) {
    emotions.push("frustrated");
    if (isHighImportance) emotions.push("concerned");
  } else {
    emotions.push("satisfied");
    if (isHighImportance) emotions.push("excited");
  }

  // Learning emotions
  if (resultLower.includes("learned") || resultLower.includes("discovered")) {
    emotions.push("curious");
  }

  // Action-specific emotions
  if (action.includes("QUERY") || action.includes("FETCH")) {
    emotions.push("analytical");
  }
  if (action.includes("TRANSACTION") || action.includes("EXECUTE")) {
    emotions.push("focused");
  }

  return emotions;
};

export const calculateImportance = (result: string): number => {
  const keyTerms = {
    high: [
      "error",
      "critical",
      "important",
      "success",
      "discovered",
      "learned",
      "achieved",
      "completed",
      "milestone",
    ],
    medium: [
      "updated",
      "modified",
      "changed",
      "progress",
      "partial",
      "attempted",
    ],
    low: ["checked", "verified", "queried", "fetched", "routine", "standard"],
  };

  const resultLower = result.toLowerCase();

  // Calculate term-based score
  let termScore = 0;
  keyTerms.high.forEach((term) => {
    if (resultLower.includes(term)) termScore += 0.3;
  });
  keyTerms.medium.forEach((term) => {
    if (resultLower.includes(term)) termScore += 0.2;
  });
  keyTerms.low.forEach((term) => {
    if (resultLower.includes(term)) termScore += 0.1;
  });

  // Cap term score at 0.7
  termScore = Math.min(termScore, 0.7);

  // Calculate complexity score based on result length and structure
  const complexityScore = Math.min(
    result.length / 1000 +
      result.split("\n").length / 20 +
      (JSON.stringify(result).match(/{/g)?.length || 0) / 10,
    0.3
  );

  // Combine scores
  return Math.min(termScore + complexityScore, 1);
};

<<<<<<< HEAD
export const getValidatedLLMResponse = async <T>({
=======
export const validateLLMResponseSchema = async <T>({
>>>>>>> 143ce6b7
  prompt,
  systemPrompt,
  schema,
  maxRetries = 3,
  onRetry,
  llmClient,
  logger,
}: LLMValidationOptions<T>): Promise<T> => {
  const ajv = new Ajv();

  const jsonSchema = zodToJsonSchema(schema, "mySchema");
  const validate = ajv.compile(jsonSchema as JSONSchemaType<T>);
  let attempts = 0;

  const formattedPrompt = `
    ${prompt}

    <response_structure>
<<<<<<< HEAD
    Return a JSON object matching this schema. Do not include any markdown formatting.

    ${JSON.stringify(jsonSchema, null, 2)}
=======
    Return a JSON object matching this schema. Do not include any markdown formatting, slashes or comments.

    ${JSON.stringify(jsonSchema, null, 2)}

    Do not include any markdown formatting, slashes or comments.
>>>>>>> 143ce6b7
    </response_structure>
  `;

  while (attempts < maxRetries) {
    try {
      const response = await llmClient.analyze(formattedPrompt, {
        system: systemPrompt,
      });

      let responseText = response.toString();

      // Remove markdown code block formatting if present
      responseText = responseText.replace(/```json\n?|\n?```/g, "");

      let parsed: T;
      try {
        parsed = JSON.parse(responseText);
      } catch (parseError) {
        logger.error(
<<<<<<< HEAD
          "getValidatedLLMResponse",
=======
          "validateLLMResponseSchema",
>>>>>>> 143ce6b7
          "Failed to parse LLM response as JSON",
          {
            response: responseText,
            error: parseError,
          }
        );
        attempts++;
        onRetry?.(parseError as Error, attempts);
        continue;
      }

      if (!validate(parsed)) {
        logger.error(
<<<<<<< HEAD
          "getValidatedLLMResponse",
=======
          "validateLLMResponseSchema",
>>>>>>> 143ce6b7
          "Response failed schema validation",
          {
            errors: validate.errors,
            response: parsed,
          }
        );
        attempts++;
        onRetry?.(
          new Error(
            `Schema validation failed: ${JSON.stringify(validate.errors)}`
          ),
          attempts
        );
        continue;
      }

      return parsed;
    } catch (error) {
      logger.error(
<<<<<<< HEAD
        "getValidatedLLMResponse",
=======
        "validateLLMResponseSchema",
>>>>>>> 143ce6b7
        `Attempt ${attempts + 1} failed`,
        { error }
      );
      attempts++;
      onRetry?.(error as Error, attempts);

      if (attempts >= maxRetries) {
        throw new Error(
          `Failed to get valid LLM response after ${maxRetries} attempts: ${error}`
        );
      }
    }
  }

  throw new Error("Maximum retries exceeded");
<<<<<<< HEAD
};
=======
};

export function isValidDateValue(
  value: unknown
): value is string | number | Date {
  return (
    typeof value === "string" ||
    typeof value === "number" ||
    value instanceof Date
  );
}

export function hashString(str: string): string {
  let hash = 0;
  for (let i = 0; i < str.length; i++) {
    const char = str.charCodeAt(i);
    hash = (hash << 5) - hash + char;
    hash = hash & hash; // Convert to 32-bit integer
  }
  return Math.abs(hash).toString(36); // Convert to base36 for shorter strings
}
>>>>>>> 143ce6b7
<|MERGE_RESOLUTION|>--- conflicted
+++ resolved
@@ -125,11 +125,7 @@
   return Math.min(termScore + complexityScore, 1);
 };
 
-<<<<<<< HEAD
-export const getValidatedLLMResponse = async <T>({
-=======
 export const validateLLMResponseSchema = async <T>({
->>>>>>> 143ce6b7
   prompt,
   systemPrompt,
   schema,
@@ -148,17 +144,11 @@
     ${prompt}
 
     <response_structure>
-<<<<<<< HEAD
-    Return a JSON object matching this schema. Do not include any markdown formatting.
+    Return a JSON object matching this schema. Do not include any markdown formatting, slashes or comments.
 
     ${JSON.stringify(jsonSchema, null, 2)}
-=======
-    Return a JSON object matching this schema. Do not include any markdown formatting, slashes or comments.
-
-    ${JSON.stringify(jsonSchema, null, 2)}
 
     Do not include any markdown formatting, slashes or comments.
->>>>>>> 143ce6b7
     </response_structure>
   `;
 
@@ -178,11 +168,7 @@
         parsed = JSON.parse(responseText);
       } catch (parseError) {
         logger.error(
-<<<<<<< HEAD
-          "getValidatedLLMResponse",
-=======
           "validateLLMResponseSchema",
->>>>>>> 143ce6b7
           "Failed to parse LLM response as JSON",
           {
             response: responseText,
@@ -196,11 +182,7 @@
 
       if (!validate(parsed)) {
         logger.error(
-<<<<<<< HEAD
-          "getValidatedLLMResponse",
-=======
           "validateLLMResponseSchema",
->>>>>>> 143ce6b7
           "Response failed schema validation",
           {
             errors: validate.errors,
@@ -220,11 +202,7 @@
       return parsed;
     } catch (error) {
       logger.error(
-<<<<<<< HEAD
-        "getValidatedLLMResponse",
-=======
         "validateLLMResponseSchema",
->>>>>>> 143ce6b7
         `Attempt ${attempts + 1} failed`,
         { error }
       );
@@ -240,9 +218,6 @@
   }
 
   throw new Error("Maximum retries exceeded");
-<<<<<<< HEAD
-};
-=======
 };
 
 export function isValidDateValue(
@@ -263,5 +238,4 @@
     hash = hash & hash; // Convert to 32-bit integer
   }
   return Math.abs(hash).toString(36); // Convert to base36 for shorter strings
-}
->>>>>>> 143ce6b7
+}