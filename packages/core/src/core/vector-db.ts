--- conflicted
+++ resolved
@@ -3,142 +3,6 @@
 import { env } from "./env";
 import { Logger } from "./logger";
 import { Room } from "./room";
-<<<<<<< HEAD
-import { LogLevel, type SearchResult } from "../types";
-import console from "console";
-
-// ======================= INTERFACES & TYPES =======================
-
-export interface VectorDB {
-  findSimilar(
-    content: string,
-    limit?: number,
-    metadata?: Record<string, any>
-  ): Promise<SearchResult[]>;
-
-  store(content: string, metadata?: Record<string, any>): Promise<void>;
-
-  delete(id: string): Promise<void>;
-
-  storeInRoom?(
-    content: string,
-    roomId: string,
-    metadata?: Record<string, any>
-  ): Promise<void>;
-
-  findSimilarInRoom?(
-    content: string,
-    roomId: string,
-    limit?: number,
-    metadata?: Record<string, any>
-  ): Promise<SearchResult[]>;
-
-  storeSystemMetadata(key: string, value: Record<string, any>): Promise<void>;
-  getSystemMetadata(key: string): Promise<Record<string, any> | null>;
-
-  storeEpisode(memory: Omit<EpisodicMemory, "id">): Promise<string>;
-  findSimilarEpisodes(
-    action: string,
-    limit?: number
-  ): Promise<EpisodicMemory[]>;
-  getRecentEpisodes(limit?: number): Promise<EpisodicMemory[]>;
-
-  storeDocument(doc: Omit<Documentation, "id">): Promise<string>;
-  findSimilarDocuments(query: string, limit?: number): Promise<Documentation[]>;
-  searchDocumentsByTag(
-    tags: string[],
-    limit?: number
-  ): Promise<Documentation[]>;
-  updateDocument(id: string, updates: Partial<Documentation>): Promise<void>;
-
-  purge(): Promise<void>;
-}
-
-export interface EpisodicMemory {
-  id: string;
-  timestamp: Date;
-  action: string;
-  outcome: string;
-  context?: Record<string, any>;
-  emotions?: string[];
-  importance?: number;
-}
-
-export interface Documentation {
-  id: string;
-  title: string;
-  content: string;
-  category: string;
-  tags: string[];
-  lastUpdated: Date;
-  source?: string;
-  relatedIds?: string[];
-}
-
-interface Cluster {
-  id: string;
-  name: string;
-  description: string;
-  centroid?: number[];
-  topics: string[];
-  documentCount: number;
-  lastUpdated: Date;
-}
-
-interface ClusterMetadata {
-  clusterId: string;
-  confidence: number;
-  topics: string[];
-}
-
-interface ClusterStats {
-  variance: number;
-  memberCount: number;
-  averageDistance: number;
-}
-
-interface ClusterUpdate {
-  newCentroid?: number[];
-  documentCount: number;
-  topics: string[];
-  variance?: number;
-}
-
-interface DocumentClusterMetadata extends ClusterMetadata {
-  category: string;
-  commonTags: string[];
-}
-
-interface EpisodeClusterMetadata extends ClusterMetadata {
-  commonEmotions: string[];
-  averageImportance: number;
-}
-
-interface HierarchicalCluster extends Cluster {
-  parentId?: string;
-  childIds: string[];
-  level: number;
-  domain: string;
-  subDomain?: string;
-}
-
-interface DomainMetadata {
-  domain: string;
-  subDomain?: string;
-  confidence: number;
-}
-
-// Helper function to check if a value can be used for a Date constructor
-function isValidDateValue(value: unknown): value is string | number | Date {
-  return (
-    typeof value === "string" ||
-    typeof value === "number" ||
-    value instanceof Date
-  );
-}
-
-// ======================= MAIN CLASS =======================
-=======
 import {
   LogLevel,
   type ClusterMetadata,
@@ -154,7 +18,6 @@
   type VectorDB,
 } from "../types";
 import { isValidDateValue } from "./utils";
->>>>>>> 143ce6b7
 
 export class ChromaVectorDB implements VectorDB {
   // Static collection names
