--- conflicted
+++ resolved
@@ -12,82 +12,10 @@
   SuggestedOutput,
 } from "../types";
 import { LogLevel } from "../types";
-<<<<<<< HEAD
-import type { Output } from "./core";
-import type { JSONSchemaType } from "ajv";
-import { getValidatedLLMResponse } from "./utils";
-import { z } from "zod";
-import { zodToJsonSchema } from "zod-to-json-schema";
-
-export interface ProcessedResult {
-  content: any;
-  metadata: Record<string, any>;
-  enrichedContext: EnrichedContext;
-  suggestedOutputs: SuggestedOutput<any>[];
-  isOutputSuccess?: boolean;
-  alreadyProcessed?: boolean;
-}
-
-export interface SuggestedOutput<T> {
-  name: string;
-  data: T;
-  confidence: number;
-  reasoning: string;
-}
-
-export interface EnrichedContext {
-  timeContext: string;
-  summary: string;
-  topics: string[];
-  relatedMemories: string[];
-  sentiment?: string;
-  entities?: string[];
-  intent?: string;
-  similarMessages?: any[];
-  metadata?: Record<string, any>;
-  availableOutputs?: string[]; // Names of available outputs
-}
-
-interface EnrichedContent {
-  originalContent: string;
-  timestamp: Date;
-  context: EnrichedContext;
-}
-
-// Type guard for VectorDB with room methods
-interface VectorDBWithRooms extends VectorDB {
-  storeInRoom: (
-    content: string,
-    roomId: string,
-    metadata?: Record<string, any>
-  ) => Promise<void>;
-  findSimilarInRoom: (
-    content: string,
-    roomId: string,
-    limit?: number,
-    metadata?: Record<string, any>
-  ) => Promise<SearchResult[]>;
-}
-
-function hasRoomSupport(vectorDb: VectorDB): vectorDb is VectorDBWithRooms {
-  return "storeInRoom" in vectorDb && "findSimilarInRoom" in vectorDb;
-}
-
-function hashString(str: string): string {
-  let hash = 0;
-  for (let i = 0; i < str.length; i++) {
-    const char = str.charCodeAt(i);
-    hash = (hash << 5) - hash + char;
-    hash = hash & hash; // Convert to 32-bit integer
-  }
-  return Math.abs(hash).toString(36); // Convert to base36 for shorter strings
-}
-=======
 
 import { hashString, validateLLMResponseSchema } from "./utils";
 import { z } from "zod";
 import { zodToJsonSchema } from "zod-to-json-schema";
->>>>>>> 143ce6b7
 
 export class Processor {
   private logger: Logger;
@@ -221,11 +149,7 @@
 ${availableOutputs
   .map(
     ([name, output]) => `${name}:
-<<<<<<< HEAD
-   ${JSON.stringify(zodToJsonSchema(output.schema, "mySchema"), null, 2)}
-=======
    ${JSON.stringify(zodToJsonSchema(output.schema, name), null, 2)}
->>>>>>> 143ce6b7
   `
   )
   .join("\n\n")}
@@ -245,11 +169,7 @@
 `;
 
     try {
-<<<<<<< HEAD
-      return (await getValidatedLLMResponse({
-=======
       return (await validateLLMResponseSchema({
->>>>>>> 143ce6b7
         prompt,
         systemPrompt:
           "You are an expert system that analyzes content and suggests appropriate automated responses. You are precise and careful to ensure all data matches the required schemas.",
@@ -290,11 +210,7 @@
   
 `;
 
-<<<<<<< HEAD
-    const classification = await getValidatedLLMResponse({
-=======
     const classification = await validateLLMResponseSchema({
->>>>>>> 143ce6b7
       prompt,
       systemPrompt: "You are an expert content classifier.",
       schema: z.object({
@@ -359,11 +275,7 @@
 `;
 
     try {
-<<<<<<< HEAD
-      const result = await getValidatedLLMResponse({
-=======
       const result = await validateLLMResponseSchema({
->>>>>>> 143ce6b7
         prompt,
         systemPrompt: this.character.voice.tone,
         schema: z.object({
@@ -559,12 +471,6 @@
     // Create a marker string that includes the content ID
     const markerContent = `processed_content:${contentId}`;
 
-<<<<<<< HEAD
-    // Create a marker string that includes the content ID
-    const markerContent = `processed_content:${contentId}`;
-
-=======
->>>>>>> 143ce6b7
     await this.vectorDb.storeInRoom(
       markerContent, // Changed from just contentId to markerContent
       room.id,
