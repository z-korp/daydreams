--- conflicted
+++ resolved
@@ -1,20 +1,3 @@
-<<<<<<< HEAD
-import { useEffect, useCallback } from "react";
-import { useAppStore } from "@/store/use-app-store";
-
-interface ServerMessage {
-  type: string;
-  message?: string;
-  error?: string;
-  orchestrators?: Array<{
-    id: string;
-    name: string;
-  }>;
-  orchestratorId?: string;
-  content?: string;
-  messageType?: string;
-  timestamp?: number;
-=======
 import { useEffect, useRef, useState, useCallback } from "react";
 
 interface ServerMessage {
@@ -34,7 +17,6 @@
             return v.toString(16);
         }
     );
->>>>>>> 0bc84209
 }
 
 // Connexion WebSocket singleton
@@ -43,108 +25,6 @@
 let isConnecting = false;
 
 export function useDaydreamsWs() {
-<<<<<<< HEAD
-  const { 
-    currentOrchestratorId,
-    setCurrentOrchestratorId,
-    addMessage,
-    setIsConnected
-  } = useAppStore();
-
-  const ensureConnection = useCallback(async () => {
-    if (globalWs?.readyState === WebSocket.OPEN) {
-      return true;
-    }
-
-    if (isConnecting) {
-      await new Promise(resolve => {
-        const checkConnection = setInterval(() => {
-          if (globalWs?.readyState === WebSocket.OPEN) {
-            clearInterval(checkConnection);
-            resolve(true);
-          }
-        }, 100);
-      });
-      return true;
-    }
-
-    return new Promise<boolean>((resolve) => {
-      isConnecting = true;
-      const wsUrl = import.meta.env.VITE_WEBSOCKET_URL || "ws://localhost:8080";
-      globalWs = new WebSocket(wsUrl);
-
-      globalWs.onopen = () => {
-        console.log(`✅ Connected to Daydreams WebSocket at ${wsUrl}!`);
-        setIsConnected(true);
-        isConnecting = false;
-        
-        while (messageQueue.length > 0) {
-          const message = messageQueue.shift();
-          if (message && globalWs?.readyState === WebSocket.OPEN) {
-            globalWs.send(JSON.stringify(message));
-          }
-        }
-        
-        resolve(true);
-      };
-
-      globalWs.onmessage = (event) => {
-        try {
-          const data = JSON.parse(event.data) as ServerMessage;
-          console.log("📥 Received message:", data);
-          addMessage(data);
-          
-          if ((data.type === "welcome" || data.type === "orchestrators_list") && 
-              data.orchestrators?.length > 0 && 
-              !currentOrchestratorId) {
-            console.log("🎯 Setting default orchestrator:", data.orchestrators[0].id);
-            setCurrentOrchestratorId(data.orchestrators[0].id);
-          }
-        } catch (err) {
-          console.error("❌ Failed to parse WebSocket message:", event.data, err);
-        }
-      };
-
-      globalWs.onerror = (error) => {
-        console.error("WebSocket error:", error);
-        isConnecting = false;
-        resolve(false);
-      };
-
-      globalWs.onclose = () => {
-        console.log("❌ Disconnected from Daydreams WebSocket.");
-        setIsConnected(false);
-        globalWs = null;
-        isConnecting = false;
-      };
-    });
-  }, [currentOrchestratorId, setCurrentOrchestratorId, addMessage, setIsConnected]);
-
-  useEffect(() => {
-    ensureConnection();
-    return () => {};
-  }, [ensureConnection]);
-
-  const sendMessage = async (message: unknown) => {
-    const isConnected = await ensureConnection();
-    
-    if (!isConnected) {
-      console.warn("Could not establish WebSocket connection. Adding message to queue.");
-      messageQueue.push(message);
-      return;
-    }
-
-    if (globalWs?.readyState === WebSocket.OPEN) {
-      globalWs.send(JSON.stringify(message));
-    } else {
-      messageQueue.push(message);
-    }
-  };
-
-  return {
-    sendMessage
-  };
-=======
     const [messages, setMessages] = useState<ServerMessage[]>([]);
     const wsRef = useRef<WebSocket | null>(null);
     // Generate and store userId in a ref so it persists across renders
@@ -197,5 +77,4 @@
         sendGoal,
         userId: userIdRef.current,
     };
->>>>>>> 0bc84209
 }