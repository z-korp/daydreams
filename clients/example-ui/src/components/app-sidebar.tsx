--- conflicted
+++ resolved
@@ -3,11 +3,8 @@
 import { NavMain } from "@/components/nav-main";
 import { NavProjects } from "@/components/nav-projects";
 import { NavUser } from "@/components/nav-user";
-<<<<<<< HEAD
-=======
 import { TeamSwitcher } from "@/components/team-switcher";
 import { useChatHistories } from "@/hooks/use-chat-histories";
->>>>>>> 0bc84209
 import {
     Sidebar,
     SidebarContent,
@@ -26,72 +23,67 @@
         email: "m@sleever.ai",
         avatar: "/avatars/shadcn.jpg",
     },
-  navMain: [
-    {
-      title: "Chats",
-      url: "/",
-      icon: MessageSquare,
-      isActive: true,
-      items: [
+    navMain: [
         {
-          title: "Chat",
-          url: "/",
-        },
-        {
-          title: "My Agents",
-          url: "my-agents",
-        },
-        {
-<<<<<<< HEAD
-          title: "Settings",
-          url: "#",
-=======
             title: "Chats",
-            url: "#",
+            url: "/",
             icon: MessageSquare,
+            isActive: true,
             items: [
                 {
-                    title: "Recent Chats",
-                    url: "#",
-                    icon: History,
-                    component: ChatHistoryList,
+                    title: "Chat",
+                    url: "/",
                 },
                 {
-                    title: "Saved",
+                    title: "Chats",
                     url: "#",
-                    icon: Bookmark,
+                    icon: MessageSquare,
+                    items: [
+                        {
+                            title: "Recent Chats",
+                            url: "#",
+                            icon: History,
+                            component: ChatHistoryList,
+                        },
+                        {
+                            title: "Saved",
+                            url: "#",
+                            icon: Bookmark,
+                        },
+                        {
+                            title: "Settings",
+                            url: "#",
+                            icon: Settings,
+                        },
+                    ],
                 },
                 {
                     title: "Settings",
                     url: "#",
-                    icon: Settings,
                 },
             ],
->>>>>>> 0bc84209
-        },
-      ],
-    },
-    {
-      title: "Agents",
-      url: "#",
-      icon: Bot,
-      items: [
-        {
-          title: "My Agents",
-          url: "/my-agents",
         },
         {
-          title: "Create Agent",
-          url: "#",
+            title: "Agents",
+            url: "#",
+            icon: Bot,
+            items: [
+                {
+                    title: "My Agents",
+                    url: "/my-agents",
+                },
+                {
+                    title: "Create Agent",
+                    url: "#",
+                },
+                {
+                    title: "Settings",
+                    url: "#",
+                },
+            ],
         },
-        {
-          title: "Settings",
-          url: "#",
-        },
-      ],
-    },
-  ],
-  projects: [],
+    ],
+    projects: [],
 };
 
 // Create a new ChatHistory component
@@ -130,39 +122,6 @@
 }
 
 export function AppSidebar({ ...props }: React.ComponentProps<typeof Sidebar>) {
-<<<<<<< HEAD
-  return (
-    <Sidebar collapsible="icon" {...props}>
-      <SidebarHeader>
-        {/* <TeamSwitcher teams={data.teams} /> */}
-      </SidebarHeader>
-      <SidebarContent>
-        <NavMain items={data.navMain} />
-        <NavProjects projects={data.projects} />
-      </SidebarContent>
-      <SidebarFooter>
-        <NavUser user={data.user} />
-      </SidebarFooter>
-      <SidebarRail />
-      <div className="p-4 space-y-4">
-        <nav className="space-y-2">
-          <Link
-            to="/"
-            className="flex items-center px-3 py-2 text-sm rounded-lg hover:bg-accent"
-          >
-            Chat
-          </Link>
-          <Link
-            to="/my-agents"
-            className="flex items-center px-3 py-2 text-sm rounded-lg hover:bg-accent"
-          >
-            My Agents
-          </Link>
-        </nav>
-      </div>
-    </Sidebar>
-  );
-=======
     return (
         <Sidebar
             className="uppercase tracking-wider border"
@@ -179,5 +138,4 @@
             <SidebarRail />
         </Sidebar>
     );
->>>>>>> 0bc84209
 }