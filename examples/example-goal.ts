--- conflicted
+++ resolved
@@ -81,20 +81,9 @@
   });
 
   // Initialize the main reasoning engine
-<<<<<<< HEAD
-  const dreams = new ChainOfThought(llmClient, memory, {
-    worldState: ETERNUM_CONTEXT,
-  });
-
-  // Register available actions
-  dreams.registerAction(
-    "EXECUTE_TRANSACTION",
-    starknetTransactionAction,
-=======
   const dreams = new ChainOfThought(
     llmClient,
     memory,
->>>>>>> 143ce6b7
     {
       worldState: ETERNUM_CONTEXT,
     },
@@ -157,11 +146,6 @@
 
   // Set up event logging
 
-<<<<<<< HEAD
-  // Set up event logging
-
-=======
->>>>>>> 143ce6b7
   // Thought process events
   dreams.on("step", (step) => {
     if (step.type === "system") {
