/**
 * Example demonstrating a Twitter bot using the Daydreams package.
 * This bot can:
 * - Monitor Twitter mentions and auto-reply
 * - Generate autonomous thoughts and tweet them
 * - Maintain conversation memory using ChromaDB
 * - Process inputs through a character-based personality
 */

<<<<<<< HEAD
import { Core } from "../packages/core/src/core/core";
import { tweetSchema, TwitterClient } from "../packages/core/src/io/twitter";
=======
import { Orchestrator } from "../packages/core/src/core/orchestrator";
import { TwitterClient } from "../packages/core/src/io/twitter";
>>>>>>> 143ce6b7
import { RoomManager } from "../packages/core/src/core/room-manager";
import { ChromaVectorDB } from "../packages/core/src/core/vector-db";
import { Processor } from "../packages/core/src/core/processor";
import { LLMClient } from "../packages/core/src/core/llm-client";
import { env } from "../packages/core/src/core/env";
import { LogLevel } from "../packages/core/src/types";
import chalk from "chalk";
import { defaultCharacter } from "../packages/core/src/core/character";
<<<<<<< HEAD

import { Consciousness } from "../packages/core/src/core/consciousness";
import type { AnySchema, JSONSchemaType } from "ajv";
import { z } from "zod";
import { ChainOfThought } from "../packages/core/src/core/chain-of-thought";
import { TWITTER_CONTEXT } from "./twitter/twitter-context";

async function main() {
  const loglevel = LogLevel.ERROR;
=======
import { Consciousness } from "../packages/core/src/core/consciousness";
import { z } from "zod";

async function main() {
  const loglevel = LogLevel.DEBUG;
  // Initialize core dependencies
  const vectorDb = new ChromaVectorDB("twitter_agent", {
    chromaUrl: "http://localhost:8000",
    logLevel: loglevel,
  });

  await vectorDb.purge(); // Clear previous session data

  const roomManager = new RoomManager(vectorDb);
>>>>>>> 143ce6b7

  // Initialize LLM client
  const llmClient = new LLMClient({
<<<<<<< HEAD
    model: "deepseek/deepseek-r1",
=======
    model: "openai/gpt-4-turbo-preview", // Using OpenAI's GPT-4 Turbo
    temperature: 0.7, // Slightly more creative
    maxTokens: 4096, // Increased context window
>>>>>>> 143ce6b7
  });
  const memory = new ChromaVectorDB("shared_memory");
  const roomManager = new RoomManager(memory);
 

<<<<<<< HEAD
  const dreams = new ChainOfThought(
    llmClient,
    memory,
    {
      worldState: "TWITTER_CONTEXT",
    }
  );

  // Add event handlers
  dreams.on("think:start", ({ query }) => {
    console.log(chalk.blue("\n🤔 Analyzing Twitter data:"), query);
  });

  dreams.on("think:complete", ({ result }) => {
    console.log(chalk.green("\n✅ Analysis completed:"), result);
  });

  // Set up Twitter client
=======
  // Initialize processor with default character personality
  const processor = new Processor(
    vectorDb,
    llmClient,
    defaultCharacter,
    loglevel
  );

  // Initialize core system
  const core = new Orchestrator(roomManager, vectorDb, processor, {
    level: loglevel,
    enableColors: true,
    enableTimestamp: true,
  });

  // Set up Twitter client with credentials
>>>>>>> 143ce6b7
  const twitter = new TwitterClient(
    {
      username: env.TWITTER_USERNAME,
      password: env.TWITTER_PASSWORD,
      email: env.TWITTER_EMAIL,
    },
    loglevel
  );

<<<<<<< HEAD
  // Target account to analyze
  const targetAccount = "zkorp_";
  if (!targetAccount) {
    throw new Error("TARGET_TWITTER_ACCOUNT environment variable is required");
  }

  console.log(chalk.cyan(`🔍 Starting analysis of @${targetAccount}...`));

  async function isTwitterAnalyzed(tweetId: string): Promise<boolean> {
    try {
      const results = await memory.findSimilar(tweetId,1,{tweetId:tweetId});
      // Log the document content for debugging
      chalk.bgCyan("\n🔍 Checking each result:");
      
      return results.some((doc) => {
        try {
         
          const storedData = JSON.parse(doc.content); 

          return storedData.metadata.tweetId === tweetId;

        } catch (e) {
          chalk.red("\n❌ Error analyzing document:", e);
          return false;
        }
      });
    } catch (error) {
      console.error("Error checking tweet analysis:", error);
      return false;
    }
  }

  // Fonction pour sauvegarder l'analyse d'un tweet
  async function saveAnalysis(tweet: any, analysis: any) {
   chalk.bgCyan("\n💾 Saving analysis for tweet:", tweet.metadata.tweetId);
    
    const analysisDoc = {
      id: tweet.metadata.tweetId,
      content: JSON.stringify(analysis),
      metadata: {
        type: "tweet_analysis", 
        timestamp: new Date().toISOString(),
        tweetId: tweet.metadata.tweetId
      }
    };
    
    await memory.store(JSON.stringify(analysisDoc), { tweetId: tweet.metadata.tweetId });
    
    console.log("\n✅ Successfully saved analysis for tweet:", tweet.metadata.tweetId);
  }

  try {
    const timelineData = await twitter.createTimelineInput(targetAccount, 10);
    const tweets = await timelineData.handler();
    console.log(chalk.blue(`📥 Retrieved ${tweets.length} tweets`));

    const unanalyzedTweets = await Promise.all(
      tweets.map(async (tweet) => {
        if (!tweet.metadata.tweetId) return null;
        const isAnalyzed = await isTwitterAnalyzed(tweet.metadata.tweetId);  
        return isAnalyzed ? null : tweet;
      })
    );

    const tweetsToAnalyze = unanalyzedTweets.filter(t => t !== null);
    console.log(chalk.blue(`📊 Processing ${tweetsToAnalyze.length} new tweets`));

    // Analyze each unanalyzed tweet
    for (const tweet of tweetsToAnalyze) {
      console.log(chalk.yellow("\n-------------------"));
    
      console.log(chalk.blue("Tweet Details:"));
      console.log(chalk.cyan("Content:"), tweet.content);
    
      // Basic analysis
      const analysis = {
        length: tweet.content.length,
        hashtags: extractHashtags(tweet.content),
        mentions: extractMentions(tweet.content),
        urls: extractUrls(tweet.content),
        hasEmojis: containsEmojis(tweet.content),
        type: tweet.type,
        timestamp: tweet.metadata.timestamp,
        engagement: {
          likes: tweet.metadata.metrics.likes,
          retweets: tweet.metadata.metrics.retweets,
          replies: tweet.metadata.metrics.replies,
          quotes: tweet.metadata.metrics.retweets
        }
      };

      // LLM Analysis avec plus de contexte
      const llmAnalysis = await llmClient.analyze(
        `
        Analyze this tweet and provide insights about:
        1. Tone (formal, casual, etc.)
        2. Purpose (inform, engage, promote, etc.)
        3. Key topics or themes
        4. Writing style characteristics
        5. Engagement analysis based on metrics

        Tweet: "${tweet.content}"
        Metrics: 
        - Likes: ${tweet.metadata.metrics.likes}
        - Retweets: ${tweet.metadata.metrics.retweets}
        - Replies: ${tweet.metadata.metrics.replies}
        - Quotes: ${tweet.metadata.metrics.retweets}
        Posted at: ${tweet.metadata.timestamp}
        `,
        {
          system: "You are a tweet analyst. Provide concise, structured analysis of tweets.",
          
          
        }
      );
=======
  // Initialize autonomous thought generation
  const consciousness = new Consciousness(llmClient, roomManager, {
    intervalMs: 300000, // Think every 5 minutes
    minConfidence: 0.7,
    logLevel: loglevel,
  });

  // Register input handler for Twitter mentions
  core.subscribeToInputSource({
    name: "twitter_mentions",
    handler: async () => {
      console.log(chalk.blue("🔍 Checking Twitter mentions..."));
      // Create a static mentions input handler
      const mentionsInput = twitter.createMentionsInput(60000);
      const mentions = await mentionsInput.handler();

      // If no new mentions, return null to skip processing
      if (!mentions || mentions.length === 0) {
        return null;
      }

      return mentions;
    },
    response: z.object({
      type: z.string(),
      content: z.string(),
      metadata: z.record(z.any()),
    }),
    interval: 60000, // Check mentions every minute
  });

  // Register input handler for autonomous thoughts
  core.subscribeToInputSource({
    name: "consciousness_thoughts",
    handler: async () => {
      console.log(chalk.blue("🧠 Generating thoughts..."));
      const thought = await consciousness.start();

      // If no thought was generated or it was already processed, skip
      if (!thought || !thought.content) {
        return null;
      }

      return thought;
    },
    response: z.object({
      type: z.string(),
      content: z.string(),
      metadata: z.record(z.any()),
    }),
    interval: 300000, // Generate thoughts every 5 minutes
  });

  // Register output handler for posting thoughts to Twitter
  core.registerOutput({
    name: "twitter_thought",
    handler: async (data: unknown) => {
      const thoughtData = data as { content: string };
      return twitter.createTweetOutput().handler({
        content: thoughtData.content,
      });
    },
    schema: z.object({
      content: z
        .string()
        .regex(/^[\x20-\x7E]*$/, "No emojis or non-ASCII characters allowed"),
    }),
  });

  // Register output handler for Twitter replies
  core.registerOutput({
    name: "twitter_reply",
    handler: async (data: unknown) => {
      const tweetData = data as { content: string; inReplyTo: string };
      return twitter.createTweetOutput().handler(tweetData);
    },
    schema: z.object({
      content: z.string(),
      inReplyTo: z
        .string()
        .optional()
        .describe("The tweet ID to reply to, if any"),
    }),
  });

  // Start monitoring
  console.log(chalk.cyan("🤖 Bot is now running and monitoring Twitter..."));
  console.log(chalk.cyan("Press Ctrl+C to stop"));

  // Handle graceful shutdown
  process.on("SIGINT", async () => {
    console.log(chalk.yellow("\n\nShutting down..."));

    // Clean up resources
    await consciousness.stop();
    core.unsubscribeFromInputSource("twitter_mentions");
    core.unsubscribeFromInputSource("consciousness_thoughts");
    core.removeOutputHandler("twitter_reply");
    core.removeOutputHandler("twitter_thought");
>>>>>>> 143ce6b7

      console.log(chalk.magenta("Deep Analysis:"), llmAnalysis);

      // Save the analysis
      await saveAnalysis(tweet, {
        basicAnalysis: analysis,
        llmAnalysis: llmAnalysis
      });
    }

    // Global analysis
    console.log(chalk.yellow("\n=== Global Analysis ==="));
    const globalStats = {
      totalTweets: tweets.length,
      averageEngagement: calculateAverageEngagement(tweets),
      mostUsedHashtags: getMostUsedHashtags(tweets),
      postingPattern: analyzePostingPattern(tweets)
    };
    console.log(chalk.cyan("Global Stats:"), globalStats);

    console.log(chalk.green("\n✅ Analysis complete!"));

  } catch (error) {
    console.error(chalk.red("Error during analysis:"), error);
    process.exit(1);
  }
}

function calculateAverageEngagement(tweets: any[]): any {
  const totals = tweets.reduce((acc, tweet) => ({
    likes: acc.likes + tweet.metadata.metrics.likes,
    retweets: acc.retweets + tweet.metadata.metrics.retweets,
    replies: acc.replies + tweet.metadata.metrics.replies,
    quotes: acc.quotes + tweet.metadata.metrics.quotes
  }), { likes: 0, retweets: 0, replies: 0, quotes: 0 });

  return {
    avgLikes: totals.likes / tweets.length,
    avgRetweets: totals.retweets / tweets.length,
    avgReplies: totals.replies / tweets.length,
    avgQuotes: totals.quotes / tweets.length
  };
}

function getMostUsedHashtags(tweets: any[]): Record<string, number> {
  const hashtags: Record<string, number> = {};
  tweets.forEach(tweet => {
    extractHashtags(tweet.content).forEach(tag => {
      hashtags[tag] = (hashtags[tag] || 0) + 1;
    });
  });
  return Object.fromEntries(
    Object.entries(hashtags)
      .sort(([,a], [,b]) => b - a)
      .slice(0, 5)
  );
}

function analyzePostingPattern(tweets: any[]): any {
  const timestamps = tweets
    .map(tweet => new Date(tweet.metadata.timestamp))
    .sort((a, b) => a.getTime() - b.getTime());

  const intervals: number[] = [];
  for (let i = 1; i < timestamps.length; i++) {
    intervals.push(timestamps[i].getTime() - timestamps[i-1].getTime());
  }

  return {
    averageInterval: intervals.reduce((a, b) => a + b, 0) / intervals.length,
    firstTweet: timestamps[0],
    lastTweet: timestamps[timestamps.length - 1],
    totalDuration: timestamps[timestamps.length - 1].getTime() - timestamps[0].getTime()
  };
}

// Utility functions
function extractHashtags(text: string): string[] {
  const hashtagRegex = /#[\w\u0590-\u05ff]+/g;
  return text.match(hashtagRegex) || [];
}

function extractMentions(text: string): string[] {
  const mentionRegex = /@[\w]+/g;
  return text.match(mentionRegex) || [];
}

function extractUrls(text: string): string[] {
  const urlRegex = /https?:\/\/[^\s]+/g;
  return text.match(urlRegex) || [];
}

function containsEmojis(text: string): boolean {
  const emojiRegex = /[\p{Emoji}]/gu;
  return emojiRegex.test(text);
}

// Run the example
main().catch((error) => {
  console.error(chalk.red("Fatal error:"), error);
  process.exit(1);
});<|MERGE_RESOLUTION|>--- conflicted
+++ resolved
@@ -7,13 +7,8 @@
  * - Process inputs through a character-based personality
  */
 
-<<<<<<< HEAD
-import { Core } from "../packages/core/src/core/core";
-import { tweetSchema, TwitterClient } from "../packages/core/src/io/twitter";
-=======
 import { Orchestrator } from "../packages/core/src/core/orchestrator";
 import { TwitterClient } from "../packages/core/src/io/twitter";
->>>>>>> 143ce6b7
 import { RoomManager } from "../packages/core/src/core/room-manager";
 import { ChromaVectorDB } from "../packages/core/src/core/vector-db";
 import { Processor } from "../packages/core/src/core/processor";
@@ -22,17 +17,6 @@
 import { LogLevel } from "../packages/core/src/types";
 import chalk from "chalk";
 import { defaultCharacter } from "../packages/core/src/core/character";
-<<<<<<< HEAD
-
-import { Consciousness } from "../packages/core/src/core/consciousness";
-import type { AnySchema, JSONSchemaType } from "ajv";
-import { z } from "zod";
-import { ChainOfThought } from "../packages/core/src/core/chain-of-thought";
-import { TWITTER_CONTEXT } from "./twitter/twitter-context";
-
-async function main() {
-  const loglevel = LogLevel.ERROR;
-=======
 import { Consciousness } from "../packages/core/src/core/consciousness";
 import { z } from "zod";
 
@@ -47,42 +31,17 @@
   await vectorDb.purge(); // Clear previous session data
 
   const roomManager = new RoomManager(vectorDb);
->>>>>>> 143ce6b7
 
   // Initialize LLM client
   const llmClient = new LLMClient({
-<<<<<<< HEAD
-    model: "deepseek/deepseek-r1",
-=======
     model: "openai/gpt-4-turbo-preview", // Using OpenAI's GPT-4 Turbo
     temperature: 0.7, // Slightly more creative
     maxTokens: 4096, // Increased context window
->>>>>>> 143ce6b7
   });
   const memory = new ChromaVectorDB("shared_memory");
   const roomManager = new RoomManager(memory);
  
 
-<<<<<<< HEAD
-  const dreams = new ChainOfThought(
-    llmClient,
-    memory,
-    {
-      worldState: "TWITTER_CONTEXT",
-    }
-  );
-
-  // Add event handlers
-  dreams.on("think:start", ({ query }) => {
-    console.log(chalk.blue("\n🤔 Analyzing Twitter data:"), query);
-  });
-
-  dreams.on("think:complete", ({ result }) => {
-    console.log(chalk.green("\n✅ Analysis completed:"), result);
-  });
-
-  // Set up Twitter client
-=======
   // Initialize processor with default character personality
   const processor = new Processor(
     vectorDb,
@@ -99,7 +58,6 @@
   });
 
   // Set up Twitter client with credentials
->>>>>>> 143ce6b7
   const twitter = new TwitterClient(
     {
       username: env.TWITTER_USERNAME,
@@ -109,123 +67,6 @@
     loglevel
   );
 
-<<<<<<< HEAD
-  // Target account to analyze
-  const targetAccount = "zkorp_";
-  if (!targetAccount) {
-    throw new Error("TARGET_TWITTER_ACCOUNT environment variable is required");
-  }
-
-  console.log(chalk.cyan(`🔍 Starting analysis of @${targetAccount}...`));
-
-  async function isTwitterAnalyzed(tweetId: string): Promise<boolean> {
-    try {
-      const results = await memory.findSimilar(tweetId,1,{tweetId:tweetId});
-      // Log the document content for debugging
-      chalk.bgCyan("\n🔍 Checking each result:");
-      
-      return results.some((doc) => {
-        try {
-         
-          const storedData = JSON.parse(doc.content); 
-
-          return storedData.metadata.tweetId === tweetId;
-
-        } catch (e) {
-          chalk.red("\n❌ Error analyzing document:", e);
-          return false;
-        }
-      });
-    } catch (error) {
-      console.error("Error checking tweet analysis:", error);
-      return false;
-    }
-  }
-
-  // Fonction pour sauvegarder l'analyse d'un tweet
-  async function saveAnalysis(tweet: any, analysis: any) {
-   chalk.bgCyan("\n💾 Saving analysis for tweet:", tweet.metadata.tweetId);
-    
-    const analysisDoc = {
-      id: tweet.metadata.tweetId,
-      content: JSON.stringify(analysis),
-      metadata: {
-        type: "tweet_analysis", 
-        timestamp: new Date().toISOString(),
-        tweetId: tweet.metadata.tweetId
-      }
-    };
-    
-    await memory.store(JSON.stringify(analysisDoc), { tweetId: tweet.metadata.tweetId });
-    
-    console.log("\n✅ Successfully saved analysis for tweet:", tweet.metadata.tweetId);
-  }
-
-  try {
-    const timelineData = await twitter.createTimelineInput(targetAccount, 10);
-    const tweets = await timelineData.handler();
-    console.log(chalk.blue(`📥 Retrieved ${tweets.length} tweets`));
-
-    const unanalyzedTweets = await Promise.all(
-      tweets.map(async (tweet) => {
-        if (!tweet.metadata.tweetId) return null;
-        const isAnalyzed = await isTwitterAnalyzed(tweet.metadata.tweetId);  
-        return isAnalyzed ? null : tweet;
-      })
-    );
-
-    const tweetsToAnalyze = unanalyzedTweets.filter(t => t !== null);
-    console.log(chalk.blue(`📊 Processing ${tweetsToAnalyze.length} new tweets`));
-
-    // Analyze each unanalyzed tweet
-    for (const tweet of tweetsToAnalyze) {
-      console.log(chalk.yellow("\n-------------------"));
-    
-      console.log(chalk.blue("Tweet Details:"));
-      console.log(chalk.cyan("Content:"), tweet.content);
-    
-      // Basic analysis
-      const analysis = {
-        length: tweet.content.length,
-        hashtags: extractHashtags(tweet.content),
-        mentions: extractMentions(tweet.content),
-        urls: extractUrls(tweet.content),
-        hasEmojis: containsEmojis(tweet.content),
-        type: tweet.type,
-        timestamp: tweet.metadata.timestamp,
-        engagement: {
-          likes: tweet.metadata.metrics.likes,
-          retweets: tweet.metadata.metrics.retweets,
-          replies: tweet.metadata.metrics.replies,
-          quotes: tweet.metadata.metrics.retweets
-        }
-      };
-
-      // LLM Analysis avec plus de contexte
-      const llmAnalysis = await llmClient.analyze(
-        `
-        Analyze this tweet and provide insights about:
-        1. Tone (formal, casual, etc.)
-        2. Purpose (inform, engage, promote, etc.)
-        3. Key topics or themes
-        4. Writing style characteristics
-        5. Engagement analysis based on metrics
-
-        Tweet: "${tweet.content}"
-        Metrics: 
-        - Likes: ${tweet.metadata.metrics.likes}
-        - Retweets: ${tweet.metadata.metrics.retweets}
-        - Replies: ${tweet.metadata.metrics.replies}
-        - Quotes: ${tweet.metadata.metrics.retweets}
-        Posted at: ${tweet.metadata.timestamp}
-        `,
-        {
-          system: "You are a tweet analyst. Provide concise, structured analysis of tweets.",
-          
-          
-        }
-      );
-=======
   // Initialize autonomous thought generation
   const consciousness = new Consciousness(llmClient, roomManager, {
     intervalMs: 300000, // Think every 5 minutes
@@ -294,6 +135,12 @@
         .regex(/^[\x20-\x7E]*$/, "No emojis or non-ASCII characters allowed"),
     }),
   });
+  return Object.fromEntries(
+    Object.entries(hashtags)
+      .sort(([,a], [,b]) => b - a)
+      .slice(0, 5)
+  );
+}
 
   // Register output handler for Twitter replies
   core.registerOutput({
@@ -325,93 +172,6 @@
     core.unsubscribeFromInputSource("consciousness_thoughts");
     core.removeOutputHandler("twitter_reply");
     core.removeOutputHandler("twitter_thought");
->>>>>>> 143ce6b7
-
-      console.log(chalk.magenta("Deep Analysis:"), llmAnalysis);
-
-      // Save the analysis
-      await saveAnalysis(tweet, {
-        basicAnalysis: analysis,
-        llmAnalysis: llmAnalysis
-      });
-    }
-
-    // Global analysis
-    console.log(chalk.yellow("\n=== Global Analysis ==="));
-    const globalStats = {
-      totalTweets: tweets.length,
-      averageEngagement: calculateAverageEngagement(tweets),
-      mostUsedHashtags: getMostUsedHashtags(tweets),
-      postingPattern: analyzePostingPattern(tweets)
-    };
-    console.log(chalk.cyan("Global Stats:"), globalStats);
-
-    console.log(chalk.green("\n✅ Analysis complete!"));
-
-  } catch (error) {
-    console.error(chalk.red("Error during analysis:"), error);
-    process.exit(1);
-  }
-}
-
-function calculateAverageEngagement(tweets: any[]): any {
-  const totals = tweets.reduce((acc, tweet) => ({
-    likes: acc.likes + tweet.metadata.metrics.likes,
-    retweets: acc.retweets + tweet.metadata.metrics.retweets,
-    replies: acc.replies + tweet.metadata.metrics.replies,
-    quotes: acc.quotes + tweet.metadata.metrics.quotes
-  }), { likes: 0, retweets: 0, replies: 0, quotes: 0 });
-
-  return {
-    avgLikes: totals.likes / tweets.length,
-    avgRetweets: totals.retweets / tweets.length,
-    avgReplies: totals.replies / tweets.length,
-    avgQuotes: totals.quotes / tweets.length
-  };
-}
-
-function getMostUsedHashtags(tweets: any[]): Record<string, number> {
-  const hashtags: Record<string, number> = {};
-  tweets.forEach(tweet => {
-    extractHashtags(tweet.content).forEach(tag => {
-      hashtags[tag] = (hashtags[tag] || 0) + 1;
-    });
-  });
-  return Object.fromEntries(
-    Object.entries(hashtags)
-      .sort(([,a], [,b]) => b - a)
-      .slice(0, 5)
-  );
-}
-
-function analyzePostingPattern(tweets: any[]): any {
-  const timestamps = tweets
-    .map(tweet => new Date(tweet.metadata.timestamp))
-    .sort((a, b) => a.getTime() - b.getTime());
-
-  const intervals: number[] = [];
-  for (let i = 1; i < timestamps.length; i++) {
-    intervals.push(timestamps[i].getTime() - timestamps[i-1].getTime());
-  }
-
-  return {
-    averageInterval: intervals.reduce((a, b) => a + b, 0) / intervals.length,
-    firstTweet: timestamps[0],
-    lastTweet: timestamps[timestamps.length - 1],
-    totalDuration: timestamps[timestamps.length - 1].getTime() - timestamps[0].getTime()
-  };
-}
-
-// Utility functions
-function extractHashtags(text: string): string[] {
-  const hashtagRegex = /#[\w\u0590-\u05ff]+/g;
-  return text.match(hashtagRegex) || [];
-}
-
-function extractMentions(text: string): string[] {
-  const mentionRegex = /@[\w]+/g;
-  return text.match(mentionRegex) || [];
-}
 
 function extractUrls(text: string): string[] {
   const urlRegex = /https?:\/\/[^\s]+/g;
