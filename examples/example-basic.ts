/**
 * Basic example demonstrating the Daydreams package functionality.
 * This example creates an interactive CLI agent that can:
 * - Execute tasks using the ChainOfThought system
 * - Interact with Starknet blockchain
 * - Query data via GraphQL
 * - Maintain conversation memory using ChromaDB
 */

import { LLMClient } from "../packages/core/src/core/llm-client";
import {
  executeStarknetTransaction,
  fetchGraphQL,
} from "../packages/core/src/core/providers";

import { ChainOfThought } from "../packages/core/src/core/chain-of-thought";
import { ETERNUM_CONTEXT, PROVIDER_GUIDE } from "./eternum-context";
import * as readline from "readline";
import chalk from "chalk";

import { ChromaVectorDB } from "../packages/core/src/core/vector-db";
import { z } from "zod";

/**
 * Helper function to get user input from CLI
 */
async function getCliInput(prompt: string): Promise<string> {
  const rl = readline.createInterface({
    input: process.stdin,
    output: process.stdout,
  });

  return new Promise((resolve) => {
    rl.question(prompt, (answer) => {
      rl.close();
      resolve(answer);
    });
  });
}

async function main() {
  // Initialize core components
  const llmClient = new LLMClient({
    model: "deepseek/deepseek-r1", // High performance model
  });

  const memory = new ChromaVectorDB("agent_memory");
  await memory.purge(); // Clear previous session data

  // Load initial context documents
  await memory.storeDocument({
    title: "Game Rules",
    content: ETERNUM_CONTEXT,
    category: "rules",
    tags: ["game-mechanics", "rules"],
    lastUpdated: new Date(),
  });

  await memory.storeDocument({
    title: "Provider Guide",
    content: PROVIDER_GUIDE,
    category: "actions",
    tags: ["actions", "provider-guide"],
    lastUpdated: new Date(),
  });

  // Initialize the main reasoning engine
  const dreams = new ChainOfThought(llmClient, memory, {
    worldState: ETERNUM_CONTEXT,
  });

<<<<<<< HEAD
  // Register available actions
  dreams.registerAction(
    "EXECUTE_TRANSACTION",
    starknetTransactionAction,
    {
      description: "Execute a transaction on the Starknet blockchain",
      example: JSON.stringify({
        contractAddress: "0x1234567890abcdef",
        entrypoint: "execute",
        calldata: [1, 2, 3],
      }),
=======
  // Register available outputs
  dreams.registerOutput({
    name: "EXECUTE_TRANSACTION",
    handler: async (data: any) => {
      const result = await executeStarknetTransaction(data.payload);
      return `Transaction executed successfully: ${JSON.stringify(
        result,
        null,
        2
      )}`;
>>>>>>> 143ce6b7
    },
    schema: z
      .object({
        contractAddress: z
          .string()
          .describe(
            "The address of the contract to execute the transaction on"
          ),
        entrypoint: z
          .string()
          .describe("The entrypoint to call on the contract"),
        calldata: z
          .array(z.union([z.number(), z.string()]))
          .describe("The calldata to pass to the entrypoint"),
      })
      .describe(
        "The payload to execute the transaction, never include slashes or comments"
      ),
  });

  dreams.registerOutput({
    name: "GRAPHQL_FETCH",
    handler: async (data: any) => {
      const { query, variables } = data.payload ?? {};
      const result = await fetchGraphQL(query, variables);
      const resultStr = [
        `query: ${query}`,
        `result: ${JSON.stringify(result, null, 2)}`,
      ].join("\n\n");
      return `GraphQL data fetched successfully: ${resultStr}`;
    },
    schema: z
      .object({
        query: z.string()
          .describe(`"query GetRealmInfo { eternumRealmModels(where: { realm_id: 42 }) { edges { node { ... on eternum_Realm { 
          entity_id level } } } }"`),
      })
      .describe(
        "The payload to fetch data from the Eternum GraphQL API, never include slashes or comments"
      ),
  });

  // Set up event logging
  dreams.on("think:start", ({ query }) => {
    console.log(chalk.blue("\n🧠 Thinking about:"), query);
  });

  dreams.on("action:start", (action) => {
    console.log(chalk.yellow("\n🎬 Executing action:"), {
      type: action.type,
      payload: action.payload,
    });
  });

  dreams.on("action:complete", ({ action, result }) => {
    console.log(chalk.green("\n✅ Action completed:"), {
      type: action.type,
      result,
    });
  });

  dreams.on("action:error", ({ action, error }) => {
    console.log(chalk.red("\n❌ Action failed:"), {
      type: action.type,
      error,
    });
  });

  // Main interaction loop
  while (true) {
    console.log(
      chalk.cyan("\n🤖 What would you like me to do? (type 'exit' to quit):")
    );
    const userInput = await getCliInput("> ");

    if (userInput.toLowerCase() === "exit") {
      console.log(chalk.yellow("Goodbye! 👋"));
      break;
    }

    try {
      console.log(chalk.cyan("\n🎯 Processing your request..."));
      const result = await dreams.think(userInput);
      console.log(chalk.green("\n✨ Task completed successfully!"));
      console.log("Result:", result);
    } catch (error) {
      console.error(chalk.red("Error processing request:"), error);
    }
  }

  // Graceful shutdown handler
  process.on("SIGINT", async () => {
    console.log(chalk.yellow("\nShutting down..."));
    process.exit(0);
  });
}

// Application entry point with error handling
main().catch((error) => {
  console.error(chalk.red("Fatal error:"), error);
  process.exit(1);
});<|MERGE_RESOLUTION|>--- conflicted
+++ resolved
@@ -69,19 +69,6 @@
     worldState: ETERNUM_CONTEXT,
   });
 
-<<<<<<< HEAD
-  // Register available actions
-  dreams.registerAction(
-    "EXECUTE_TRANSACTION",
-    starknetTransactionAction,
-    {
-      description: "Execute a transaction on the Starknet blockchain",
-      example: JSON.stringify({
-        contractAddress: "0x1234567890abcdef",
-        entrypoint: "execute",
-        calldata: [1, 2, 3],
-      }),
-=======
   // Register available outputs
   dreams.registerOutput({
     name: "EXECUTE_TRANSACTION",
@@ -92,7 +79,6 @@
         null,
         2
       )}`;
->>>>>>> 143ce6b7
     },
     schema: z
       .object({
