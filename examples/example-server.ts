--- conflicted
+++ resolved
@@ -1,6 +1,6 @@
-import { WebSocketServer, WebSocket } from "ws";
+import ws, { WebSocketServer, WebSocket } from "ws";
 import chalk from "chalk";
-import { z } from "zod";
+import { string, z } from "zod";
 import express from "express";
 import cors from "cors";
 import { ObjectId } from "mongodb";
@@ -39,50 +39,17 @@
     );
   }
 
-  async initialize() {
-    await this.scheduledTaskDb.connect();
-    await this.scheduledTaskDb.deleteAll();
-    console.log(chalk.green("✅ Scheduled task database connected"));
-  }
-
-  async createOrchestrator(name: string, config = { logLevel: LogLevel.INFO }) {
-    console.log(chalk.blue(`[OrchestratorManager] Creating new orchestrator '${name}'`));
-    console.log(chalk.gray(`[OrchestratorManager] Config:`, JSON.stringify(config, null, 2)));
-    const id = `orch_${Date.now()}_${Math.random().toString(36).substr(2, 9)}`;
-
-    const llmClient = new LLMClient({
-      model: "anthropic/claude-3-5-sonnet-latest",
-      temperature: 0.3,
-    });
-
-    const vectorDb = new ChromaVectorDB(`memory_${id}`, {
-      chromaUrl: "http://localhost:8000",
-      logLevel: config.logLevel,
-    });
-
-    const roomManager = new RoomManager(vectorDb);
-    this.roomManagers.set(id, roomManager);
-
-    const processor = new MessageProcessor(
-      llmClient,
-      defaultCharacter,
-      config.logLevel
-    );
-
-<<<<<<< HEAD
-=======
     // 1.5. Initialize core system
->>>>>>> 0bc84209
     const orchestrator = new Orchestrator(
-      roomManager,
-      vectorDb,
-      [processor],
-      this.scheduledTaskDb,
-      {
-        level: config.logLevel,
-        enableColors: true,
-        enableTimestamp: true,
-      }
+        roomManager,
+        vectorDb,
+        [processor],
+        scheduledTaskDb,
+        {
+            level: loglevel,
+            enableColors: true,
+            enableTimestamp: true,
+        }
     );
 
     orchestrator.registerIOHandler({
@@ -159,75 +126,6 @@
       const dataString = rawData.toString();
       console.log(chalk.magenta("[WS] Received message:"), dataString);
 
-<<<<<<< HEAD
-      const parsed = JSON.parse(dataString);
-      
-      switch (parsed.type) {
-        case "create_orchestrator":
-          if (!parsed.name) {
-            throw new Error("Orchestrator name is required");
-          }
-          const newOrch = await orchestratorManager.createOrchestrator(parsed.name);
-          sendJSON(ws, {
-            type: "orchestrator_created",
-            orchestrator: {
-              id: newOrch.id,
-              name: newOrch.name,
-            },
-          });
-          break;
-
-        case "list_orchestrators":
-          sendJSON(ws, {
-            type: "orchestrators_list",
-            orchestrators: orchestratorManager.listOrchestrators(),
-          });
-          break;
-
-        case "user":
-          if (!parsed.orchestratorId) {
-            throw new Error("Orchestrator ID is required");
-          }
-          const orchestrator = orchestratorManager.getOrchestrator(parsed.orchestratorId);
-          if (!orchestrator) {
-            throw new Error("Orchestrator not found");
-          }
-
-          sendJSON(ws, {
-            type: "debug",
-            messageType: "user_input",
-            message: parsed.message,
-            orchestratorId: parsed.orchestratorId,
-            timestamp: Date.now()
-          });
-
-          console.log(chalk.blue(`[WS] Dispatching message to orchestrator ${parsed.orchestratorId}`));
-          
-          sendJSON(ws, {
-            type: "debug",
-            messageType: "processing_start",
-            message: `Processing message for orchestrator ${parsed.orchestratorId}`,
-            orchestratorId: parsed.orchestratorId,
-            timestamp: Date.now()
-          });
-          
-          try {
-            const outputs = await orchestrator.dispatchToInput("user_chat", {
-              content: parsed.message,
-              userId: "ws-user",
-            });
-
-            console.log(chalk.blue(`[WS] Got outputs:`, outputs));
-
-            sendJSON(ws, {
-              type: "debug",
-              messageType: "raw_outputs",
-              message: "Raw outputs from orchestrator",
-              data: outputs,
-              orchestratorId: parsed.orchestratorId,
-              timestamp: Date.now()
-            });
-=======
             const parsed = JSON.parse(dataString);
             const { userId, goal: userMessage, orchestratorId } = parsed;
 
@@ -253,7 +151,17 @@
                 userId,
                 orchestratorId ? new ObjectId(orchestratorId) : undefined
             );
->>>>>>> 0bc84209
+
+            console.log(chalk.blue(`[WS] Got outputs:`, outputs));
+
+            sendJSON(ws, {
+              type: "debug",
+              messageType: "raw_outputs",
+              message: "Raw outputs from orchestrator",
+              data: outputs,
+              orchestratorId: parsed.orchestratorId,
+              timestamp: Date.now()
+            });
 
             if (outputs && Array.isArray(outputs)) {
               for (const out of outputs) {
@@ -305,14 +213,14 @@
   });
 });
 
-<<<<<<< HEAD
 process.on("SIGINT", async () => {
-  console.log(chalk.yellow("\n\nShutting down..."));
-  wss.close(() => {
-    console.log(chalk.green("✅ WebSocket server closed"));
-  });
-  process.exit(0);
-=======
+    console.log(chalk.yellow("\n\nShutting down..."));
+
+    // Close WebSocket server
+    wss.close(() => {
+        console.log(chalk.green("✅ WebSocket server closed"));
+    });
+
     process.exit(0);
 });
 
@@ -382,5 +290,4 @@
             `[API] REST API server listening on http://localhost:${API_PORT}`
         )
     );
->>>>>>> 0bc84209
 });