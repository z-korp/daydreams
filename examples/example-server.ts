--- conflicted
+++ resolved
@@ -32,18 +32,25 @@
   private roomManagers: Map<string, RoomManager> = new Map();
   private scheduledTaskDb: ScheduledTaskMongoDb;
 
-<<<<<<< HEAD
-  constructor() {
-    this.scheduledTaskDb = new ScheduledTaskMongoDb(
-      "mongodb://localhost:27017",
-      "myApp",
-      "scheduled_tasks"
-=======
+    // 1.1. LLM Initialization
+    const llmClient = new LLMClient({
+        model: "anthropic/claude-3-5-sonnet-latest",
+        temperature: 0.3,
+    });
+
+    // 1.2. Vector memory initialization
+    const vectorDb = new ChromaVectorDB("agent_memory", {
+        chromaUrl: "http://localhost:8000",
+        logLevel: loglevel,
+    });
+
+    // 1.3. Room manager initialization
+    const roomManager = new RoomManager(vectorDb);
+
     const masterProcessor = new MasterProcessor(
         llmClient,
         defaultCharacter,
         loglevel
->>>>>>> f558745f
     );
   }
 
@@ -70,33 +77,6 @@
     );
 
     orchestrator.registerIOHandler({
-<<<<<<< HEAD
-      name: "user_chat",
-      role: HandlerRole.INPUT,
-      schema: z.object({
-        content: z.string(),
-        userId: z.string().optional(),
-      }),
-      handler: async (payload) => {
-        return payload;
-      },
-    });
-
-    orchestrator.registerIOHandler({
-      name: "chat_reply",
-      role: HandlerRole.OUTPUT,
-      schema: z.object({
-        userId: z.string().optional(),
-        message: z.string(),
-      }),
-      handler: async (payload) => {
-        const { userId, message } = payload as {
-          userId?: string;
-          message: string;
-        };
-        console.log(`[Orchestrator ${id}] Reply to user ${userId ?? "??"}: ${message}`);
-      },
-=======
         name: "user_chat",
         role: HandlerRole.INPUT,
         execute: async (payload) => {
@@ -118,7 +98,6 @@
             };
             console.log(`Reply to user ${userId ?? "??"}: ${message}`);
         },
->>>>>>> f558745f
     });
 
     this.orchestrators.set(id, orchestrator);
